--- conflicted
+++ resolved
@@ -1,665 +1,2 @@
-<<<<<<< HEAD
-<!DOCTYPE html ><html><head><meta http-equiv="X-UA-Compatible" content="IE=edge"/><meta content="width=device-width, initial-scale=1.0, maximum-scale=1.0, user-scalable=no" name="viewport"/><title>Parsley documentation  - parsley.ExpressionParser.Assoc</title><meta content="Parsley documentation - parsley.ExpressionParser.Assoc" name="description"/><meta content="Parsley documentation parsley.ExpressionParser.Assoc" name="keywords"/><meta http-equiv="content-type" content="text/html; charset=UTF-8"/><link href="../lib/index.css" media="screen" type="text/css" rel="stylesheet"/><link href="../lib/template.css" media="screen" type="text/css" rel="stylesheet"/><link href="../lib/print.css" media="print" type="text/css" rel="stylesheet"/><link href="../lib/diagrams.css" media="screen" type="text/css" rel="stylesheet" id="diagrams-css"/><script type="text/javascript" src="../lib/jquery.min.js"></script><script type="text/javascript" src="../lib/index.js"></script><script type="text/javascript" src="../index.js"></script><script type="text/javascript" src="../lib/scheduler.js"></script><script type="text/javascript" src="../lib/template.js"></script><script type="text/javascript">/* this variable can be used by the JS to determine the path to the root document */
-var toRoot = '../';</script></head><body><div id="search"><span id="doc-title">Parsley documentation<span id="doc-version"></span></span> <span class="close-results"><span class="left">&lt;</span> Back</span><div id="textfilter"><span class="input"><input autocapitalize="none" placeholder="Search" id="index-input" type="text" accesskey="/"/><i class="clear material-icons"></i><i id="search-icon" class="material-icons"></i></span></div></div><div id="search-results"><div id="search-progress"><div id="progress-fill"></div></div><div id="results-content"><div id="entity-results"></div><div id="member-results"></div></div></div><div id="content-scroll-container" style="-webkit-overflow-scrolling: touch;"><div id="content-container" style="-webkit-overflow-scrolling: touch;"><div id="subpackage-spacer"><div id="packages"><h1>Packages</h1><ul><li class="indented0 " name="_root_.root" group="Ungrouped" fullComment="yes" data-isabs="false" visbl="pub"><a id="_root_"></a><a id="root:_root_"></a> <span class="permalink"><a href="../index.html" title="Permalink"><i class="material-icons"></i></a></span> <span class="modifier_kind"><span class="modifier"></span> <span class="kind">package</span></span> <span class="symbol"><a href="../index.html" title=""><span class="name">root</span></a></span><div class="fullcomment"><dl class="attributes block"><dt>Definition Classes</dt><dd><a href="../index.html" name="_root_" id="_root_" class="extype">root</a></dd></dl></div></li><li class="indented1 " name="_root_.parsley" group="Ungrouped" fullComment="yes" data-isabs="false" visbl="pub"><a id="parsley"></a><a id="parsley:parsley"></a> <span class="permalink"><a href="../parsley/index.html" title="Permalink"><i class="material-icons"></i></a></span> <span class="modifier_kind"><span class="modifier"></span> <span class="kind">package</span></span> <span class="symbol"><a href="index.html" title=""><span class="name">parsley</span></a></span><div class="fullcomment"><dl class="attributes block"><dt>Definition Classes</dt><dd><a href="../index.html" name="_root_" id="_root_" class="extype">root</a></dd></dl></div></li><li class="indented2 " name="parsley.ExpressionParser" group="Ungrouped" fullComment="yes" data-isabs="false" visbl="pub"><a id="ExpressionParser"></a><a id="ExpressionParser:ExpressionParser"></a> <span class="permalink"><a href="../parsley/ExpressionParser$.html" title="Permalink"><i class="material-icons"></i></a></span> <span class="modifier_kind"><span class="modifier"></span> <span class="kind">object</span></span> <span class="symbol"><a href="ExpressionParser$.html" title=""><span class="name">ExpressionParser</span></a></span><div class="fullcomment"><dl class="attributes block"><dt>Definition Classes</dt><dd><a href="index.html" name="parsley" id="parsley" class="extype">parsley</a></dd></dl></div></li><li class="current-entities indented2"><span class="separator"></span> <a href="" title="Denotes the associativity of an operator, either AssocLeft or AssocRight." class="trait"></a><a href="" title="Denotes the associativity of an operator, either AssocLeft or AssocRight.">Assoc</a></li><li class="current-entities indented2"><span class="separator"></span> <a href="ExpressionParser$$AssocLeft$.html" title="" class="object"></a><a href="ExpressionParser$$AssocLeft$.html" title="">AssocLeft</a></li><li class="current-entities indented2"><span class="separator"></span> <a href="ExpressionParser$$AssocRight$.html" title="" class="object"></a><a href="ExpressionParser$$AssocRight$.html" title="">AssocRight</a></li><li class="current-entities indented2"><span class="separator"></span> <a href="ExpressionParser$$Infixes.html" title="" class="class"></a><a href="ExpressionParser$$Infixes.html" title="">Infixes</a></li><li class="current-entities indented2"><span class="separator"></span> <a href="ExpressionParser$$OpList.html" title="A list of operators on the same precedence level." class="trait"></a><a href="ExpressionParser$$OpList.html" title="A list of operators on the same precedence level.">OpList</a></li><li class="current-entities indented2"><span class="separator"></span> <a href="ExpressionParser$$Postfixes.html" title="" class="class"></a><a href="ExpressionParser$$Postfixes.html" title="">Postfixes</a></li><li class="current-entities indented2"><span class="separator"></span> <a href="ExpressionParser$$Prefixes.html" title="" class="class"></a><a href="ExpressionParser$$Prefixes.html" title="">Prefixes</a></li></ul></div></div><div id="content"><body class="trait type"><div id="definition"><div class="big-circle trait">t</div><p id="owner"><a href="index.html" name="parsley" id="parsley" class="extype">parsley</a>.<a href="ExpressionParser$.html" name="parsley.ExpressionParser" id="parsley.ExpressionParser" class="extype">ExpressionParser</a></p><h1>Assoc<span class="permalink"><a href="../parsley/ExpressionParser$$Assoc.html" title="Permalink"><i class="material-icons"></i></a></span></h1><h3><span class="morelinks"></span></h3></div><h4 id="signature" class="signature"><span class="modifier_kind"><span class="modifier">sealed </span> <span class="kind">trait</span></span> <span class="symbol"><span class="name">Assoc</span><span class="result"> extends <span name="scala.AnyRef" class="extype">AnyRef</span></span></span></h4><div id="comment" class="fullcommenttop"><div class="comment cmt"><p>Denotes the associativity of an operator, either <code>AssocLeft</code> or <code>AssocRight</code>.</p></div><div class="toggleContainer"><div class="toggle block"><span>Linear Supertypes</span><div class="superTypes hiddenContent"><span name="scala.AnyRef" class="extype">AnyRef</span>, <span name="scala.Any" class="extype">Any</span></div></div></div><div class="toggleContainer"><div class="toggle block"><span>Known Subclasses</span><div class="subClasses hiddenContent"><a href="ExpressionParser$$AssocLeft$.html" name="parsley.ExpressionParser.AssocLeft" id="parsley.ExpressionParser.AssocLeft" class="extype">AssocLeft</a>, <a href="ExpressionParser$$AssocRight$.html" name="parsley.ExpressionParser.AssocRight" id="parsley.ExpressionParser.AssocRight" class="extype">AssocRight</a></div></div></div></div><div id="mbrsel"><div class="toggle"></div><div id="memberfilter"><i class="material-icons arrow"></i><span class="input"><input placeholder="Filter all members" id="mbrsel-input" type="text" accesskey="/"/></span><i class="clear material-icons"></i></div><div id="filterby"><div id="order"><span class="filtertype">Ordering</span><ol><li class="alpha in"><span>Alphabetic</span></li><li class="inherit out"><span>By Inheritance</span></li></ol></div><div class="ancestors"><span class="filtertype">Inherited<br/></span><ol id="linearization"><li class="in" name="parsley.ExpressionParser.Assoc"><span>Assoc</span></li><li class="in" name="scala.AnyRef"><span>AnyRef</span></li><li class="in" name="scala.Any"><span>Any</span></li></ol></div><div class="ancestors"><span class="filtertype"></span><ol><li class="hideall out"><span>Hide All</span></li><li class="showall in"><span>Show All</span></li></ol></div><div id="visbl"><span class="filtertype">Visibility</span><ol><li class="public in"><span>Public</span></li><li class="protected out"><span>Protected</span></li></ol></div></div></div><div id="template"><div id="allMembers"><div class="values members"><h3>Value Members</h3><ol><li class="indented0 " name="scala.AnyRef#!=" group="Ungrouped" fullComment="yes" data-isabs="false" visbl="pub"><a id="!=(x$1:Any):Boolean"></a><a id="!=(Any):Boolean"></a> <span class="permalink"><a href="../parsley/ExpressionParser$$Assoc.html#!=(x$1:Any):Boolean" title="Permalink"><i class="material-icons"></i></a></span> <span class="modifier_kind"><span class="modifier">final </span> <span class="kind">def</span></span> <span class="symbol"><span class="name" title="gt4s: $bang$eq">!=</span><span class="params">(<span name="arg0">arg0: <span name="scala.Any" class="extype">Any</span></span>)</span><span class="result">: <span name="scala.Boolean" class="extype">Boolean</span></span></span><div class="fullcomment"><dl class="attributes block"><dt>Definition Classes</dt><dd>AnyRef → Any</dd></dl></div></li><li class="indented0 " name="scala.AnyRef###" group="Ungrouped" fullComment="yes" data-isabs="false" visbl="pub"><a id="##():Int"></a> <span class="permalink"><a href="../parsley/ExpressionParser$$Assoc.html###():Int" title="Permalink"><i class="material-icons"></i></a></span> <span class="modifier_kind"><span class="modifier">final </span> <span class="kind">def</span></span> <span class="symbol"><span class="name" title="gt4s: $hash$hash">##</span><span class="params">()</span><span class="result">: <span name="scala.Int" class="extype">Int</span></span></span><div class="fullcomment"><dl class="attributes block"><dt>Definition Classes</dt><dd>AnyRef → Any</dd></dl></div></li><li class="indented0 " name="scala.AnyRef#==" group="Ungrouped" fullComment="yes" data-isabs="false" visbl="pub"><a id="==(x$1:Any):Boolean"></a><a id="==(Any):Boolean"></a> <span class="permalink"><a href="../parsley/ExpressionParser$$Assoc.html#==(x$1:Any):Boolean" title="Permalink"><i class="material-icons"></i></a></span> <span class="modifier_kind"><span class="modifier">final </span> <span class="kind">def</span></span> <span class="symbol"><span class="name" title="gt4s: $eq$eq">==</span><span class="params">(<span name="arg0">arg0: <span name="scala.Any" class="extype">Any</span></span>)</span><span class="result">: <span name="scala.Boolean" class="extype">Boolean</span></span></span><div class="fullcomment"><dl class="attributes block"><dt>Definition Classes</dt><dd>AnyRef → Any</dd></dl></div></li><li class="indented0 " name="scala.Any#asInstanceOf" group="Ungrouped" fullComment="yes" data-isabs="false" visbl="pub"><a id="asInstanceOf[T0]:T0"></a> <span class="permalink"><a href="../parsley/ExpressionParser$$Assoc.html#asInstanceOf[T0]:T0" title="Permalink"><i class="material-icons"></i></a></span> <span class="modifier_kind"><span class="modifier">final </span> <span class="kind">def</span></span> <span class="symbol"><span class="name">asInstanceOf</span><span class="tparams">[<span name="T0">T0</span>]</span><span class="result">: <span name="scala.Any.asInstanceOf.T0" class="extype">T0</span></span></span><div class="fullcomment"><dl class="attributes block"><dt>Definition Classes</dt><dd>Any</dd></dl></div></li><li class="indented0 " name="scala.AnyRef#clone" group="Ungrouped" fullComment="yes" data-isabs="false" visbl="prt"><a id="clone():Object"></a><a id="clone():AnyRef"></a> <span class="permalink"><a href="../parsley/ExpressionParser$$Assoc.html#clone():Object" title="Permalink"><i class="material-icons"></i></a></span> <span class="modifier_kind"><span class="modifier"></span> <span class="kind">def</span></span> <span class="symbol"><span class="name">clone</span><span class="params">()</span><span class="result">: <span name="scala.AnyRef" class="extype">AnyRef</span></span></span><div class="fullcomment"><dl class="attributes block"><dt>Attributes</dt><dd>protected[<span name="java.lang" class="extype">lang</span>] </dd><dt>Definition Classes</dt><dd>AnyRef</dd><dt>Annotations</dt><dd><span class="name">@throws</span><span class="args">(<span><span class="defval">classOf[java.lang.CloneNotSupportedException]</span></span>)</span> <span class="name">@native</span><span class="args">()</span> <span class="name">@HotSpotIntrinsicCandidate</span><span class="args">()</span> </dd></dl></div></li><li class="indented0 " name="scala.AnyRef#eq" group="Ungrouped" fullComment="yes" data-isabs="false" visbl="pub"><a id="eq(x$1:AnyRef):Boolean"></a><a id="eq(AnyRef):Boolean"></a> <span class="permalink"><a href="../parsley/ExpressionParser$$Assoc.html#eq(x$1:AnyRef):Boolean" title="Permalink"><i class="material-icons"></i></a></span> <span class="modifier_kind"><span class="modifier">final </span> <span class="kind">def</span></span> <span class="symbol"><span class="name">eq</span><span class="params">(<span name="arg0">arg0: <span name="scala.AnyRef" class="extype">AnyRef</span></span>)</span><span class="result">: <span name="scala.Boolean" class="extype">Boolean</span></span></span><div class="fullcomment"><dl class="attributes block"><dt>Definition Classes</dt><dd>AnyRef</dd></dl></div></li><li class="indented0 " name="scala.AnyRef#equals" group="Ungrouped" fullComment="yes" data-isabs="false" visbl="pub"><a id="equals(x$1:Object):Boolean"></a><a id="equals(AnyRef):Boolean"></a> <span class="permalink"><a href="../parsley/ExpressionParser$$Assoc.html#equals(x$1:Object):Boolean" title="Permalink"><i class="material-icons"></i></a></span> <span class="modifier_kind"><span class="modifier"></span> <span class="kind">def</span></span> <span class="symbol"><span class="name">equals</span><span class="params">(<span name="arg0">arg0: <span name="scala.AnyRef" class="extype">AnyRef</span></span>)</span><span class="result">: <span name="scala.Boolean" class="extype">Boolean</span></span></span><div class="fullcomment"><dl class="attributes block"><dt>Definition Classes</dt><dd>AnyRef → Any</dd></dl></div></li><li class="indented0 " name="scala.AnyRef#getClass" group="Ungrouped" fullComment="yes" data-isabs="false" visbl="pub"><a id="getClass():Class[_]"></a><a id="getClass():Class[_&lt;:AnyRef]"></a> <span class="permalink"><a href="../parsley/ExpressionParser$$Assoc.html#getClass():Class[_]" title="Permalink"><i class="material-icons"></i></a></span> <span class="modifier_kind"><span class="modifier">final </span> <span class="kind">def</span></span> <span class="symbol"><span class="name">getClass</span><span class="params">()</span><span class="result">: <span name="java.lang.Class" class="extype">Class</span>[_ &lt;: <span name="scala.AnyRef" class="extype">AnyRef</span>]</span></span><div class="fullcomment"><dl class="attributes block"><dt>Definition Classes</dt><dd>AnyRef → Any</dd><dt>Annotations</dt><dd><span class="name">@native</span><span class="args">()</span> <span class="name">@HotSpotIntrinsicCandidate</span><span class="args">()</span> </dd></dl></div></li><li class="indented0 " name="scala.AnyRef#hashCode" group="Ungrouped" fullComment="yes" data-isabs="false" visbl="pub"><a id="hashCode():Int"></a> <span class="permalink"><a href="../parsley/ExpressionParser$$Assoc.html#hashCode():Int" title="Permalink"><i class="material-icons"></i></a></span> <span class="modifier_kind"><span class="modifier"></span> <span class="kind">def</span></span> <span class="symbol"><span class="name">hashCode</span><span class="params">()</span><span class="result">: <span name="scala.Int" class="extype">Int</span></span></span><div class="fullcomment"><dl class="attributes block"><dt>Definition Classes</dt><dd>AnyRef → Any</dd><dt>Annotations</dt><dd><span class="name">@native</span><span class="args">()</span> <span class="name">@HotSpotIntrinsicCandidate</span><span class="args">()</span> </dd></dl></div></li><li class="indented0 " name="scala.Any#isInstanceOf" group="Ungrouped" fullComment="yes" data-isabs="false" visbl="pub"><a id="isInstanceOf[T0]:Boolean"></a> <span class="permalink"><a href="../parsley/ExpressionParser$$Assoc.html#isInstanceOf[T0]:Boolean" title="Permalink"><i class="material-icons"></i></a></span> <span class="modifier_kind"><span class="modifier">final </span> <span class="kind">def</span></span> <span class="symbol"><span class="name">isInstanceOf</span><span class="tparams">[<span name="T0">T0</span>]</span><span class="result">: <span name="scala.Boolean" class="extype">Boolean</span></span></span><div class="fullcomment"><dl class="attributes block"><dt>Definition Classes</dt><dd>Any</dd></dl></div></li><li class="indented0 " name="scala.AnyRef#ne" group="Ungrouped" fullComment="yes" data-isabs="false" visbl="pub"><a id="ne(x$1:AnyRef):Boolean"></a><a id="ne(AnyRef):Boolean"></a> <span class="permalink"><a href="../parsley/ExpressionParser$$Assoc.html#ne(x$1:AnyRef):Boolean" title="Permalink"><i class="material-icons"></i></a></span> <span class="modifier_kind"><span class="modifier">final </span> <span class="kind">def</span></span> <span class="symbol"><span class="name">ne</span><span class="params">(<span name="arg0">arg0: <span name="scala.AnyRef" class="extype">AnyRef</span></span>)</span><span class="result">: <span name="scala.Boolean" class="extype">Boolean</span></span></span><div class="fullcomment"><dl class="attributes block"><dt>Definition Classes</dt><dd>AnyRef</dd></dl></div></li><li class="indented0 " name="scala.AnyRef#notify" group="Ungrouped" fullComment="yes" data-isabs="false" visbl="pub"><a id="notify():Unit"></a> <span class="permalink"><a href="../parsley/ExpressionParser$$Assoc.html#notify():Unit" title="Permalink"><i class="material-icons"></i></a></span> <span class="modifier_kind"><span class="modifier">final </span> <span class="kind">def</span></span> <span class="symbol"><span class="name">notify</span><span class="params">()</span><span class="result">: <span name="scala.Unit" class="extype">Unit</span></span></span><div class="fullcomment"><dl class="attributes block"><dt>Definition Classes</dt><dd>AnyRef</dd><dt>Annotations</dt><dd><span class="name">@native</span><span class="args">()</span> <span class="name">@HotSpotIntrinsicCandidate</span><span class="args">()</span> </dd></dl></div></li><li class="indented0 " name="scala.AnyRef#notifyAll" group="Ungrouped" fullComment="yes" data-isabs="false" visbl="pub"><a id="notifyAll():Unit"></a> <span class="permalink"><a href="../parsley/ExpressionParser$$Assoc.html#notifyAll():Unit" title="Permalink"><i class="material-icons"></i></a></span> <span class="modifier_kind"><span class="modifier">final </span> <span class="kind">def</span></span> <span class="symbol"><span class="name">notifyAll</span><span class="params">()</span><span class="result">: <span name="scala.Unit" class="extype">Unit</span></span></span><div class="fullcomment"><dl class="attributes block"><dt>Definition Classes</dt><dd>AnyRef</dd><dt>Annotations</dt><dd><span class="name">@native</span><span class="args">()</span> <span class="name">@HotSpotIntrinsicCandidate</span><span class="args">()</span> </dd></dl></div></li><li class="indented0 " name="scala.AnyRef#synchronized" group="Ungrouped" fullComment="yes" data-isabs="false" visbl="pub"><a id="synchronized[T0](x$1:=&gt;T0):T0"></a><a id="synchronized[T0](=&gt;T0):T0"></a> <span class="permalink"><a href="../parsley/ExpressionParser$$Assoc.html#synchronized[T0](x$1:=&gt;T0):T0" title="Permalink"><i class="material-icons"></i></a></span> <span class="modifier_kind"><span class="modifier">final </span> <span class="kind">def</span></span> <span class="symbol"><span class="name">synchronized</span><span class="tparams">[<span name="T0">T0</span>]</span><span class="params">(<span name="arg0">arg0: =&gt; <span name="java.lang.AnyRef.synchronized.T0" class="extype">T0</span></span>)</span><span class="result">: <span name="java.lang.AnyRef.synchronized.T0" class="extype">T0</span></span></span><div class="fullcomment"><dl class="attributes block"><dt>Definition Classes</dt><dd>AnyRef</dd></dl></div></li><li class="indented0 " name="scala.AnyRef#toString" group="Ungrouped" fullComment="yes" data-isabs="false" visbl="pub"><a id="toString():String"></a> <span class="permalink"><a href="../parsley/ExpressionParser$$Assoc.html#toString():String" title="Permalink"><i class="material-icons"></i></a></span> <span class="modifier_kind"><span class="modifier"></span> <span class="kind">def</span></span> <span class="symbol"><span class="name">toString</span><span class="params">()</span><span class="result">: <span name="java.lang.String" class="extype">String</span></span></span><div class="fullcomment"><dl class="attributes block"><dt>Definition Classes</dt><dd>AnyRef → Any</dd></dl></div></li><li class="indented0 " name="scala.AnyRef#wait" group="Ungrouped" fullComment="yes" data-isabs="false" visbl="pub"><a id="wait(x$1:Long,x$2:Int):Unit"></a><a id="wait(Long,Int):Unit"></a> <span class="permalink"><a href="../parsley/ExpressionParser$$Assoc.html#wait(x$1:Long,x$2:Int):Unit" title="Permalink"><i class="material-icons"></i></a></span> <span class="modifier_kind"><span class="modifier">final </span> <span class="kind">def</span></span> <span class="symbol"><span class="name">wait</span><span class="params">(<span name="arg0">arg0: <span name="scala.Long" class="extype">Long</span></span>, <span name="arg1">arg1: <span name="scala.Int" class="extype">Int</span></span>)</span><span class="result">: <span name="scala.Unit" class="extype">Unit</span></span></span><div class="fullcomment"><dl class="attributes block"><dt>Definition Classes</dt><dd>AnyRef</dd><dt>Annotations</dt><dd><span class="name">@throws</span><span class="args">(<span><span class="defval">classOf[java.lang.InterruptedException]</span></span>)</span> </dd></dl></div></li><li class="indented0 " name="scala.AnyRef#wait" group="Ungrouped" fullComment="yes" data-isabs="false" visbl="pub"><a id="wait(x$1:Long):Unit"></a><a id="wait(Long):Unit"></a> <span class="permalink"><a href="../parsley/ExpressionParser$$Assoc.html#wait(x$1:Long):Unit" title="Permalink"><i class="material-icons"></i></a></span> <span class="modifier_kind"><span class="modifier">final </span> <span class="kind">def</span></span> <span class="symbol"><span class="name">wait</span><span class="params">(<span name="arg0">arg0: <span name="scala.Long" class="extype">Long</span></span>)</span><span class="result">: <span name="scala.Unit" class="extype">Unit</span></span></span><div class="fullcomment"><dl class="attributes block"><dt>Definition Classes</dt><dd>AnyRef</dd><dt>Annotations</dt><dd><span class="name">@throws</span><span class="args">(<span><span class="defval">classOf[java.lang.InterruptedException]</span></span>)</span> <span class="name">@native</span><span class="args">()</span> </dd></dl></div></li><li class="indented0 " name="scala.AnyRef#wait" group="Ungrouped" fullComment="yes" data-isabs="false" visbl="pub"><a id="wait():Unit"></a> <span class="permalink"><a href="../parsley/ExpressionParser$$Assoc.html#wait():Unit" title="Permalink"><i class="material-icons"></i></a></span> <span class="modifier_kind"><span class="modifier">final </span> <span class="kind">def</span></span> <span class="symbol"><span class="name">wait</span><span class="params">()</span><span class="result">: <span name="scala.Unit" class="extype">Unit</span></span></span><div class="fullcomment"><dl class="attributes block"><dt>Definition Classes</dt><dd>AnyRef</dd><dt>Annotations</dt><dd><span class="name">@throws</span><span class="args">(<span><span class="defval">classOf[java.lang.InterruptedException]</span></span>)</span> </dd></dl></div></li></ol></div><div class="values members"><h3>Deprecated Value Members</h3><ol><li class="indented0 " name="scala.AnyRef#finalize" group="Ungrouped" fullComment="yes" data-isabs="false" visbl="prt"><a id="finalize():Unit"></a> <span class="permalink"><a href="../parsley/ExpressionParser$$Assoc.html#finalize():Unit" title="Permalink"><i class="material-icons"></i></a></span> <span class="modifier_kind"><span class="modifier"></span> <span class="kind">def</span></span> <span class="symbol"><span class="name deprecated" title="Deprecated: (Since version ) see corresponding Javadoc for more information.">finalize</span><span class="params">()</span><span class="result">: <span name="scala.Unit" class="extype">Unit</span></span></span><div class="fullcomment"><dl class="attributes block"><dt>Attributes</dt><dd>protected[<span name="java.lang" class="extype">lang</span>] </dd><dt>Definition Classes</dt><dd>AnyRef</dd><dt>Annotations</dt><dd><span class="name">@throws</span><span class="args">(<span><span class="symbol">classOf[java.lang.Throwable]</span></span>)</span> <span class="name">@Deprecated</span> <span class="name">@deprecated</span> </dd><dt>Deprecated</dt><dd class="cmt"><p><i>(Since version )</i> see corresponding Javadoc for more information.</p></dd></dl></div></li></ol></div></div><div id="inheritedMembers"><div name="scala.AnyRef" class="parent"><h3>Inherited from <span name="scala.AnyRef" class="extype">AnyRef</span></h3></div><div name="scala.Any" class="parent"><h3>Inherited from <span name="scala.Any" class="extype">Any</span></h3></div></div><div id="groupedMembers"><div name="Ungrouped" class="group"><h3>Ungrouped</h3></div></div></div><div id="tooltip"></div><div id="footer"></div></body></div></div></div></body></html>
-=======
-<!DOCTYPE html >
-<html>
-        <head>
-          <meta http-equiv="X-UA-Compatible" content="IE=edge" />
-          <meta name="viewport" content="width=device-width, initial-scale=1.0, maximum-scale=1.0, user-scalable=no" />
-          <title></title>
-          <meta name="description" content="" />
-          <meta name="keywords" content="" />
-          <meta http-equiv="content-type" content="text/html; charset=UTF-8" />
-          
-      
-      <link href="../lib/index.css" media="screen" type="text/css" rel="stylesheet" />
-      <link href="../lib/template.css" media="screen" type="text/css" rel="stylesheet" />
-      <link href="../lib/diagrams.css" media="screen" type="text/css" rel="stylesheet" id="diagrams-css" />
-      <script type="text/javascript" src="../lib/jquery.min.js"></script>
-      <script type="text/javascript" src="../lib/jquery.panzoom.min.js"></script>
-      <script type="text/javascript" src="../lib/jquery.mousewheel.min.js"></script>
-      <script type="text/javascript" src="../lib/index.js"></script>
-      <script type="text/javascript" src="../index.js"></script>
-      <script type="text/javascript" src="../lib/scheduler.js"></script>
-      <script type="text/javascript" src="../lib/template.js"></script>
-      
-      <script type="text/javascript">
-        /* this variable can be used by the JS to determine the path to the root document */
-        var toRoot = '../';
-      </script>
-    
-        </head>
-        <body>
-      <div id="search">
-        <span id="doc-title"><span id="doc-version"></span></span>
-        <span class="close-results"><span class="left">&lt;</span> Back</span>
-        <div id="textfilter">
-          <span class="input">
-            <input autocapitalize="none" placeholder="Search" id="index-input" type="text" accesskey="/" />
-            <i class="clear material-icons"></i>
-            <i id="search-icon" class="material-icons"></i>
-          </span>
-        </div>
-    </div>
-      <div id="search-results">
-        <div id="search-progress">
-          <div id="progress-fill"></div>
-        </div>
-        <div id="results-content">
-          <div id="entity-results"></div>
-          <div id="member-results"></div>
-        </div>
-      </div>
-      <div id="content-scroll-container" style="-webkit-overflow-scrolling: touch;">
-        <div id="content-container" style="-webkit-overflow-scrolling: touch;">
-          <div id="subpackage-spacer">
-            <div id="packages">
-              <h1>Packages</h1>
-              <ul>
-                <li name="_root_.root" visbl="pub" class="indented0 " data-isabs="false" fullComment="yes" group="Ungrouped">
-      <a id="_root_"></a><a id="root:_root_"></a>
-      <span class="permalink">
-      <a href="../index.html" title="Permalink">
-        <i class="material-icons"></i>
-      </a>
-    </span>
-      <span class="modifier_kind">
-        <span class="modifier"></span>
-        <span class="kind">package</span>
-      </span>
-      <span class="symbol">
-        <a title="" href="../index.html"><span class="name">root</span></a>
-      </span>
-      
-      <div class="fullcomment"><dl class="attributes block"> <dt>Definition Classes</dt><dd><a href="../index.html" class="extype" name="_root_">root</a></dd></dl></div>
-    </li><li name="_root_.parsley" visbl="pub" class="indented1 " data-isabs="false" fullComment="yes" group="Ungrouped">
-      <a id="parsley"></a><a id="parsley:parsley"></a>
-      <span class="permalink">
-      <a href="../parsley/index.html" title="Permalink">
-        <i class="material-icons"></i>
-      </a>
-    </span>
-      <span class="modifier_kind">
-        <span class="modifier"></span>
-        <span class="kind">package</span>
-      </span>
-      <span class="symbol">
-        <a title="" href="index.html"><span class="name">parsley</span></a>
-      </span>
-      
-      <div class="fullcomment"><dl class="attributes block"> <dt>Definition Classes</dt><dd><a href="../index.html" class="extype" name="_root_">root</a></dd></dl></div>
-    </li><li name="parsley.ExpressionParser" visbl="pub" class="indented2 " data-isabs="false" fullComment="yes" group="Ungrouped">
-      <a id="ExpressionParser"></a><a id="ExpressionParser:ExpressionParser"></a>
-      <span class="permalink">
-      <a href="../parsley/ExpressionParser$.html" title="Permalink">
-        <i class="material-icons"></i>
-      </a>
-    </span>
-      <span class="modifier_kind">
-        <span class="modifier"></span>
-        <span class="kind">object</span>
-      </span>
-      <span class="symbol">
-        <a title="" href="ExpressionParser$.html"><span class="name">ExpressionParser</span></a>
-      </span>
-      
-      <div class="fullcomment"><dl class="attributes block"> <dt>Definition Classes</dt><dd><a href="index.html" class="extype" name="parsley">parsley</a></dd></dl></div>
-    </li><li class="current-entities indented2">
-                        <span class="separator"></span>
-                        <a class="trait" href="" title="Denotes the associativity of an operator, either AssocLeft or AssocRight."></a>
-                        <a href="" title="Denotes the associativity of an operator, either AssocLeft or AssocRight.">Assoc</a>
-                      </li><li class="current-entities indented2">
-                        <span class="separator"></span>
-                        <a class="object" href="ExpressionParser$$AssocLeft$.html" title=""></a>
-                        <a href="ExpressionParser$$AssocLeft$.html" title="">AssocLeft</a>
-                      </li><li class="current-entities indented2">
-                        <span class="separator"></span>
-                        <a class="object" href="ExpressionParser$$AssocRight$.html" title=""></a>
-                        <a href="ExpressionParser$$AssocRight$.html" title="">AssocRight</a>
-                      </li><li class="current-entities indented2">
-                        <span class="separator"></span>
-                        <a class="trait" href="ExpressionParser$$Fixity.html" title="Denotes the fixity of an operator, either Prefix or Postfix."></a>
-                        <a href="ExpressionParser$$Fixity.html" title="Denotes the fixity of an operator, either Prefix or Postfix.">Fixity</a>
-                      </li><li class="current-entities indented2">
-                        <span class="separator"></span>
-                        <a class="object" href="ExpressionParser$$Infixes$.html" title=""></a>
-                        <a href="ExpressionParser$$Infixes$.html" title="">Infixes</a>
-                      </li><li class="current-entities indented2">
-                        <span class="separator"></span>
-                        <a class="class" href="ExpressionParser$$Lefts.html" title=""></a>
-                        <a href="ExpressionParser$$Lefts.html" title="">Lefts</a>
-                      </li><li class="current-entities indented2">
-                        <span class="separator"></span>
-                        <a class="class" href="ExpressionParser$$Level.html" title="This represents a single new level of the hierarchy, with stronger precedence than its tail."></a>
-                        <a href="ExpressionParser$$Level.html" title="This represents a single new level of the hierarchy, with stronger precedence than its tail.">Level</a>
-                      </li><li class="current-entities indented2">
-                        <span class="separator"></span>
-                        <a class="class" href="ExpressionParser$$LevelBuilder.html" title=""></a>
-                        <a href="ExpressionParser$$LevelBuilder.html" title="">LevelBuilder</a>
-                      </li><li class="current-entities indented2">
-                        <a class="object" href="ExpressionParser$$Levels$.html" title=""></a>
-                        <a class="trait" href="ExpressionParser$$Levels.html" title="For more complex expression parser types Levels can be used to describe the precedence table whilst preserving the intermediate structure between each level."></a>
-                        <a href="ExpressionParser$$Levels.html" title="For more complex expression parser types Levels can be used to describe the precedence table whilst preserving the intermediate structure between each level.">Levels</a>
-                      </li><li class="current-entities indented2">
-                        <span class="separator"></span>
-                        <a class="trait" href="ExpressionParser$$Ops.html" title="A list of operators on the same precedence level."></a>
-                        <a href="ExpressionParser$$Ops.html" title="A list of operators on the same precedence level.">Ops</a>
-                      </li><li class="current-entities indented2">
-                        <span class="separator"></span>
-                        <a class="object" href="ExpressionParser$$Postfix$.html" title=""></a>
-                        <a href="ExpressionParser$$Postfix$.html" title="">Postfix</a>
-                      </li><li class="current-entities indented2">
-                        <span class="separator"></span>
-                        <a class="class" href="ExpressionParser$$Postfixes.html" title=""></a>
-                        <a href="ExpressionParser$$Postfixes.html" title="">Postfixes</a>
-                      </li><li class="current-entities indented2">
-                        <span class="separator"></span>
-                        <a class="object" href="ExpressionParser$$Prefix$.html" title=""></a>
-                        <a href="ExpressionParser$$Prefix$.html" title="">Prefix</a>
-                      </li><li class="current-entities indented2">
-                        <span class="separator"></span>
-                        <a class="class" href="ExpressionParser$$Prefixes.html" title=""></a>
-                        <a href="ExpressionParser$$Prefixes.html" title="">Prefixes</a>
-                      </li><li class="current-entities indented2">
-                        <span class="separator"></span>
-                        <a class="class" href="ExpressionParser$$Rights.html" title=""></a>
-                        <a href="ExpressionParser$$Rights.html" title="">Rights</a>
-                      </li><li class="current-entities indented2">
-                        <span class="separator"></span>
-                        <a class="object" href="ExpressionParser$$Unaries$.html" title=""></a>
-                        <a href="ExpressionParser$$Unaries$.html" title="">Unaries</a>
-                      </li>
-              </ul>
-            </div>
-          </div>
-          <div id="content">
-            <body class="trait type">
-      <div id="definition">
-        <div class="big-circle trait">t</div>
-        <p id="owner"><a href="index.html" class="extype" name="parsley">parsley</a>.<a href="ExpressionParser$.html" class="extype" name="parsley.ExpressionParser">ExpressionParser</a></p>
-        <h1>Assoc<span class="permalink">
-      <a href="../parsley/ExpressionParser$$Assoc.html" title="Permalink">
-        <i class="material-icons"></i>
-      </a>
-    </span></h1>
-        <h3><span class="morelinks"></span></h3>
-      </div>
-
-      <h4 id="signature" class="signature">
-      <span class="modifier_kind">
-        <span class="modifier">sealed </span>
-        <span class="kind">trait</span>
-      </span>
-      <span class="symbol">
-        <span class="name">Assoc</span><span class="result"> extends <span class="extype" name="scala.AnyRef">AnyRef</span></span>
-      </span>
-      </h4>
-
-      
-          <div id="comment" class="fullcommenttop"><div class="comment cmt"><p>Denotes the associativity of an operator, either <code>AssocLeft</code> or <code>AssocRight</code>.</p></div><div class="toggleContainer block">
-          <span class="toggle">
-            Linear Supertypes
-          </span>
-          <div class="superTypes hiddenContent"><span class="extype" name="scala.AnyRef">AnyRef</span>, <span class="extype" name="scala.Any">Any</span></div>
-        </div><div class="toggleContainer block">
-            <span class="toggle">
-              Known Subclasses
-            </span>
-            <div class="subClasses hiddenContent"><a href="ExpressionParser$$AssocLeft$.html" class="extype" name="parsley.ExpressionParser.AssocLeft">AssocLeft</a>, <a href="ExpressionParser$$AssocRight$.html" class="extype" name="parsley.ExpressionParser.AssocRight">AssocRight</a></div>
-          </div></div>
-        
-
-      <div id="mbrsel">
-        <div class="toggle"></div>
-        <div id="memberfilter">
-          <i class="material-icons arrow"></i>
-          <span class="input">
-            <input id="mbrsel-input" placeholder="Filter all members" type="text" accesskey="/" />
-          </span>
-          <i class="clear material-icons"></i>
-        </div>
-        <div id="filterby">
-          <div id="order">
-            <span class="filtertype">Ordering</span>
-            <ol>
-              
-              <li class="alpha in"><span>Alphabetic</span></li>
-              <li class="inherit out"><span>By Inheritance</span></li>
-            </ol>
-          </div>
-          <div class="ancestors">
-                  <span class="filtertype">Inherited<br />
-                  </span>
-                  <ol id="linearization">
-                    <li class="in" name="parsley.ExpressionParser.Assoc"><span>Assoc</span></li><li class="in" name="scala.AnyRef"><span>AnyRef</span></li><li class="in" name="scala.Any"><span>Any</span></li>
-                  </ol>
-                </div><div class="ancestors">
-              <span class="filtertype"></span>
-              <ol>
-                <li class="hideall out"><span>Hide All</span></li>
-                <li class="showall in"><span>Show All</span></li>
-              </ol>
-            </div>
-          <div id="visbl">
-              <span class="filtertype">Visibility</span>
-              <ol><li class="public in"><span>Public</span></li><li class="all out"><span>All</span></li></ol>
-            </div>
-        </div>
-      </div>
-
-      <div id="template">
-        <div id="allMembers">
-        
-
-        
-
-        
-
-        <div class="values members">
-              <h3>Value Members</h3>
-              <ol>
-                <li name="scala.AnyRef#!=" visbl="pub" class="indented0 " data-isabs="false" fullComment="yes" group="Ungrouped">
-      <a id="!=(x$1:Any):Boolean"></a><a id="!=(Any):Boolean"></a>
-      <span class="permalink">
-      <a href="../parsley/ExpressionParser$$Assoc.html#!=(x$1:Any):Boolean" title="Permalink">
-        <i class="material-icons"></i>
-      </a>
-    </span>
-      <span class="modifier_kind">
-        <span class="modifier">final </span>
-        <span class="kind">def</span>
-      </span>
-      <span class="symbol">
-        <span title="gt4s: $bang$eq" class="name">!=</span><span class="params">(<span name="arg0">arg0: <span class="extype" name="scala.Any">Any</span></span>)</span><span class="result">: <span class="extype" name="scala.Boolean">Boolean</span></span>
-      </span>
-      
-      <div class="fullcomment"><dl class="attributes block"> <dt>Definition Classes</dt><dd>AnyRef → Any</dd></dl></div>
-    </li><li name="scala.AnyRef###" visbl="pub" class="indented0 " data-isabs="false" fullComment="yes" group="Ungrouped">
-      <a id="##():Int"></a>
-      <span class="permalink">
-      <a href="../parsley/ExpressionParser$$Assoc.html###():Int" title="Permalink">
-        <i class="material-icons"></i>
-      </a>
-    </span>
-      <span class="modifier_kind">
-        <span class="modifier">final </span>
-        <span class="kind">def</span>
-      </span>
-      <span class="symbol">
-        <span title="gt4s: $hash$hash" class="name">##</span><span class="params">()</span><span class="result">: <span class="extype" name="scala.Int">Int</span></span>
-      </span>
-      
-      <div class="fullcomment"><dl class="attributes block"> <dt>Definition Classes</dt><dd>AnyRef → Any</dd></dl></div>
-    </li><li name="scala.AnyRef#==" visbl="pub" class="indented0 " data-isabs="false" fullComment="yes" group="Ungrouped">
-      <a id="==(x$1:Any):Boolean"></a><a id="==(Any):Boolean"></a>
-      <span class="permalink">
-      <a href="../parsley/ExpressionParser$$Assoc.html#==(x$1:Any):Boolean" title="Permalink">
-        <i class="material-icons"></i>
-      </a>
-    </span>
-      <span class="modifier_kind">
-        <span class="modifier">final </span>
-        <span class="kind">def</span>
-      </span>
-      <span class="symbol">
-        <span title="gt4s: $eq$eq" class="name">==</span><span class="params">(<span name="arg0">arg0: <span class="extype" name="scala.Any">Any</span></span>)</span><span class="result">: <span class="extype" name="scala.Boolean">Boolean</span></span>
-      </span>
-      
-      <div class="fullcomment"><dl class="attributes block"> <dt>Definition Classes</dt><dd>AnyRef → Any</dd></dl></div>
-    </li><li name="scala.Any#asInstanceOf" visbl="pub" class="indented0 " data-isabs="false" fullComment="yes" group="Ungrouped">
-      <a id="asInstanceOf[T0]:T0"></a>
-      <span class="permalink">
-      <a href="../parsley/ExpressionParser$$Assoc.html#asInstanceOf[T0]:T0" title="Permalink">
-        <i class="material-icons"></i>
-      </a>
-    </span>
-      <span class="modifier_kind">
-        <span class="modifier">final </span>
-        <span class="kind">def</span>
-      </span>
-      <span class="symbol">
-        <span class="name">asInstanceOf</span><span class="tparams">[<span name="T0">T0</span>]</span><span class="result">: <span class="extype" name="scala.Any.asInstanceOf.T0">T0</span></span>
-      </span>
-      
-      <div class="fullcomment"><dl class="attributes block"> <dt>Definition Classes</dt><dd>Any</dd></dl></div>
-    </li><li name="scala.AnyRef#clone" visbl="prt" class="indented0 " data-isabs="false" fullComment="yes" group="Ungrouped">
-      <a id="clone():Object"></a><a id="clone():AnyRef"></a>
-      <span class="permalink">
-      <a href="../parsley/ExpressionParser$$Assoc.html#clone():Object" title="Permalink">
-        <i class="material-icons"></i>
-      </a>
-    </span>
-      <span class="modifier_kind">
-        <span class="modifier"></span>
-        <span class="kind">def</span>
-      </span>
-      <span class="symbol">
-        <span class="name">clone</span><span class="params">()</span><span class="result">: <span class="extype" name="scala.AnyRef">AnyRef</span></span>
-      </span>
-      
-      <div class="fullcomment"><dl class="attributes block"> <dt>Attributes</dt><dd>protected[<span class="extype" name="java.lang">lang</span>] </dd><dt>Definition Classes</dt><dd>AnyRef</dd><dt>Annotations</dt><dd>
-                <span class="name">@throws</span><span class="args">(<span>
-      
-      <span class="defval" name="classOf[java.lang.CloneNotSupportedException]">...</span>
-    </span>)</span>
-              
-                <span class="name">@native</span><span class="args">()</span>
-              
-                <span class="name">@HotSpotIntrinsicCandidate</span><span class="args">()</span>
-              
-        </dd></dl></div>
-    </li><li name="scala.AnyRef#eq" visbl="pub" class="indented0 " data-isabs="false" fullComment="yes" group="Ungrouped">
-      <a id="eq(x$1:AnyRef):Boolean"></a><a id="eq(AnyRef):Boolean"></a>
-      <span class="permalink">
-      <a href="../parsley/ExpressionParser$$Assoc.html#eq(x$1:AnyRef):Boolean" title="Permalink">
-        <i class="material-icons"></i>
-      </a>
-    </span>
-      <span class="modifier_kind">
-        <span class="modifier">final </span>
-        <span class="kind">def</span>
-      </span>
-      <span class="symbol">
-        <span class="name">eq</span><span class="params">(<span name="arg0">arg0: <span class="extype" name="scala.AnyRef">AnyRef</span></span>)</span><span class="result">: <span class="extype" name="scala.Boolean">Boolean</span></span>
-      </span>
-      
-      <div class="fullcomment"><dl class="attributes block"> <dt>Definition Classes</dt><dd>AnyRef</dd></dl></div>
-    </li><li name="scala.AnyRef#equals" visbl="pub" class="indented0 " data-isabs="false" fullComment="yes" group="Ungrouped">
-      <a id="equals(x$1:Any):Boolean"></a><a id="equals(Any):Boolean"></a>
-      <span class="permalink">
-      <a href="../parsley/ExpressionParser$$Assoc.html#equals(x$1:Any):Boolean" title="Permalink">
-        <i class="material-icons"></i>
-      </a>
-    </span>
-      <span class="modifier_kind">
-        <span class="modifier"></span>
-        <span class="kind">def</span>
-      </span>
-      <span class="symbol">
-        <span class="name">equals</span><span class="params">(<span name="arg0">arg0: <span class="extype" name="scala.Any">Any</span></span>)</span><span class="result">: <span class="extype" name="scala.Boolean">Boolean</span></span>
-      </span>
-      
-      <div class="fullcomment"><dl class="attributes block"> <dt>Definition Classes</dt><dd>AnyRef → Any</dd></dl></div>
-    </li><li name="scala.AnyRef#getClass" visbl="pub" class="indented0 " data-isabs="false" fullComment="yes" group="Ungrouped">
-      <a id="getClass():Class[_]"></a>
-      <span class="permalink">
-      <a href="../parsley/ExpressionParser$$Assoc.html#getClass():Class[_]" title="Permalink">
-        <i class="material-icons"></i>
-      </a>
-    </span>
-      <span class="modifier_kind">
-        <span class="modifier">final </span>
-        <span class="kind">def</span>
-      </span>
-      <span class="symbol">
-        <span class="name">getClass</span><span class="params">()</span><span class="result">: <span class="extype" name="java.lang.Class">Class</span>[_]</span>
-      </span>
-      
-      <div class="fullcomment"><dl class="attributes block"> <dt>Definition Classes</dt><dd>AnyRef → Any</dd><dt>Annotations</dt><dd>
-                <span class="name">@native</span><span class="args">()</span>
-              
-                <span class="name">@HotSpotIntrinsicCandidate</span><span class="args">()</span>
-              
-        </dd></dl></div>
-    </li><li name="scala.AnyRef#hashCode" visbl="pub" class="indented0 " data-isabs="false" fullComment="yes" group="Ungrouped">
-      <a id="hashCode():Int"></a>
-      <span class="permalink">
-      <a href="../parsley/ExpressionParser$$Assoc.html#hashCode():Int" title="Permalink">
-        <i class="material-icons"></i>
-      </a>
-    </span>
-      <span class="modifier_kind">
-        <span class="modifier"></span>
-        <span class="kind">def</span>
-      </span>
-      <span class="symbol">
-        <span class="name">hashCode</span><span class="params">()</span><span class="result">: <span class="extype" name="scala.Int">Int</span></span>
-      </span>
-      
-      <div class="fullcomment"><dl class="attributes block"> <dt>Definition Classes</dt><dd>AnyRef → Any</dd><dt>Annotations</dt><dd>
-                <span class="name">@native</span><span class="args">()</span>
-              
-                <span class="name">@HotSpotIntrinsicCandidate</span><span class="args">()</span>
-              
-        </dd></dl></div>
-    </li><li name="scala.Any#isInstanceOf" visbl="pub" class="indented0 " data-isabs="false" fullComment="yes" group="Ungrouped">
-      <a id="isInstanceOf[T0]:Boolean"></a>
-      <span class="permalink">
-      <a href="../parsley/ExpressionParser$$Assoc.html#isInstanceOf[T0]:Boolean" title="Permalink">
-        <i class="material-icons"></i>
-      </a>
-    </span>
-      <span class="modifier_kind">
-        <span class="modifier">final </span>
-        <span class="kind">def</span>
-      </span>
-      <span class="symbol">
-        <span class="name">isInstanceOf</span><span class="tparams">[<span name="T0">T0</span>]</span><span class="result">: <span class="extype" name="scala.Boolean">Boolean</span></span>
-      </span>
-      
-      <div class="fullcomment"><dl class="attributes block"> <dt>Definition Classes</dt><dd>Any</dd></dl></div>
-    </li><li name="scala.AnyRef#ne" visbl="pub" class="indented0 " data-isabs="false" fullComment="yes" group="Ungrouped">
-      <a id="ne(x$1:AnyRef):Boolean"></a><a id="ne(AnyRef):Boolean"></a>
-      <span class="permalink">
-      <a href="../parsley/ExpressionParser$$Assoc.html#ne(x$1:AnyRef):Boolean" title="Permalink">
-        <i class="material-icons"></i>
-      </a>
-    </span>
-      <span class="modifier_kind">
-        <span class="modifier">final </span>
-        <span class="kind">def</span>
-      </span>
-      <span class="symbol">
-        <span class="name">ne</span><span class="params">(<span name="arg0">arg0: <span class="extype" name="scala.AnyRef">AnyRef</span></span>)</span><span class="result">: <span class="extype" name="scala.Boolean">Boolean</span></span>
-      </span>
-      
-      <div class="fullcomment"><dl class="attributes block"> <dt>Definition Classes</dt><dd>AnyRef</dd></dl></div>
-    </li><li name="scala.AnyRef#notify" visbl="pub" class="indented0 " data-isabs="false" fullComment="yes" group="Ungrouped">
-      <a id="notify():Unit"></a>
-      <span class="permalink">
-      <a href="../parsley/ExpressionParser$$Assoc.html#notify():Unit" title="Permalink">
-        <i class="material-icons"></i>
-      </a>
-    </span>
-      <span class="modifier_kind">
-        <span class="modifier">final </span>
-        <span class="kind">def</span>
-      </span>
-      <span class="symbol">
-        <span class="name">notify</span><span class="params">()</span><span class="result">: <span class="extype" name="scala.Unit">Unit</span></span>
-      </span>
-      
-      <div class="fullcomment"><dl class="attributes block"> <dt>Definition Classes</dt><dd>AnyRef</dd><dt>Annotations</dt><dd>
-                <span class="name">@native</span><span class="args">()</span>
-              
-                <span class="name">@HotSpotIntrinsicCandidate</span><span class="args">()</span>
-              
-        </dd></dl></div>
-    </li><li name="scala.AnyRef#notifyAll" visbl="pub" class="indented0 " data-isabs="false" fullComment="yes" group="Ungrouped">
-      <a id="notifyAll():Unit"></a>
-      <span class="permalink">
-      <a href="../parsley/ExpressionParser$$Assoc.html#notifyAll():Unit" title="Permalink">
-        <i class="material-icons"></i>
-      </a>
-    </span>
-      <span class="modifier_kind">
-        <span class="modifier">final </span>
-        <span class="kind">def</span>
-      </span>
-      <span class="symbol">
-        <span class="name">notifyAll</span><span class="params">()</span><span class="result">: <span class="extype" name="scala.Unit">Unit</span></span>
-      </span>
-      
-      <div class="fullcomment"><dl class="attributes block"> <dt>Definition Classes</dt><dd>AnyRef</dd><dt>Annotations</dt><dd>
-                <span class="name">@native</span><span class="args">()</span>
-              
-                <span class="name">@HotSpotIntrinsicCandidate</span><span class="args">()</span>
-              
-        </dd></dl></div>
-    </li><li name="scala.AnyRef#synchronized" visbl="pub" class="indented0 " data-isabs="false" fullComment="yes" group="Ungrouped">
-      <a id="synchronized[T0](x$1:=&gt;T0):T0"></a><a id="synchronized[T0](⇒T0):T0"></a>
-      <span class="permalink">
-      <a href="../parsley/ExpressionParser$$Assoc.html#synchronized[T0](x$1:=&gt;T0):T0" title="Permalink">
-        <i class="material-icons"></i>
-      </a>
-    </span>
-      <span class="modifier_kind">
-        <span class="modifier">final </span>
-        <span class="kind">def</span>
-      </span>
-      <span class="symbol">
-        <span class="name">synchronized</span><span class="tparams">[<span name="T0">T0</span>]</span><span class="params">(<span name="arg0">arg0: ⇒ <span class="extype" name="java.lang.AnyRef.synchronized.T0">T0</span></span>)</span><span class="result">: <span class="extype" name="java.lang.AnyRef.synchronized.T0">T0</span></span>
-      </span>
-      
-      <div class="fullcomment"><dl class="attributes block"> <dt>Definition Classes</dt><dd>AnyRef</dd></dl></div>
-    </li><li name="scala.AnyRef#toString" visbl="pub" class="indented0 " data-isabs="false" fullComment="yes" group="Ungrouped">
-      <a id="toString():String"></a>
-      <span class="permalink">
-      <a href="../parsley/ExpressionParser$$Assoc.html#toString():String" title="Permalink">
-        <i class="material-icons"></i>
-      </a>
-    </span>
-      <span class="modifier_kind">
-        <span class="modifier"></span>
-        <span class="kind">def</span>
-      </span>
-      <span class="symbol">
-        <span class="name">toString</span><span class="params">()</span><span class="result">: <span class="extype" name="java.lang.String">String</span></span>
-      </span>
-      
-      <div class="fullcomment"><dl class="attributes block"> <dt>Definition Classes</dt><dd>AnyRef → Any</dd></dl></div>
-    </li><li name="scala.AnyRef#wait" visbl="pub" class="indented0 " data-isabs="false" fullComment="yes" group="Ungrouped">
-      <a id="wait(x$1:Long,x$2:Int):Unit"></a><a id="wait(Long,Int):Unit"></a>
-      <span class="permalink">
-      <a href="../parsley/ExpressionParser$$Assoc.html#wait(x$1:Long,x$2:Int):Unit" title="Permalink">
-        <i class="material-icons"></i>
-      </a>
-    </span>
-      <span class="modifier_kind">
-        <span class="modifier">final </span>
-        <span class="kind">def</span>
-      </span>
-      <span class="symbol">
-        <span class="name">wait</span><span class="params">(<span name="arg0">arg0: <span class="extype" name="scala.Long">Long</span></span>, <span name="arg1">arg1: <span class="extype" name="scala.Int">Int</span></span>)</span><span class="result">: <span class="extype" name="scala.Unit">Unit</span></span>
-      </span>
-      
-      <div class="fullcomment"><dl class="attributes block"> <dt>Definition Classes</dt><dd>AnyRef</dd><dt>Annotations</dt><dd>
-                <span class="name">@throws</span><span class="args">(<span>
-      
-      <span class="defval" name="classOf[java.lang.InterruptedException]">...</span>
-    </span>)</span>
-              
-        </dd></dl></div>
-    </li><li name="scala.AnyRef#wait" visbl="pub" class="indented0 " data-isabs="false" fullComment="yes" group="Ungrouped">
-      <a id="wait(x$1:Long):Unit"></a><a id="wait(Long):Unit"></a>
-      <span class="permalink">
-      <a href="../parsley/ExpressionParser$$Assoc.html#wait(x$1:Long):Unit" title="Permalink">
-        <i class="material-icons"></i>
-      </a>
-    </span>
-      <span class="modifier_kind">
-        <span class="modifier">final </span>
-        <span class="kind">def</span>
-      </span>
-      <span class="symbol">
-        <span class="name">wait</span><span class="params">(<span name="arg0">arg0: <span class="extype" name="scala.Long">Long</span></span>)</span><span class="result">: <span class="extype" name="scala.Unit">Unit</span></span>
-      </span>
-      
-      <div class="fullcomment"><dl class="attributes block"> <dt>Definition Classes</dt><dd>AnyRef</dd><dt>Annotations</dt><dd>
-                <span class="name">@throws</span><span class="args">(<span>
-      
-      <span class="defval" name="classOf[java.lang.InterruptedException]">...</span>
-    </span>)</span>
-              
-                <span class="name">@native</span><span class="args">()</span>
-              
-        </dd></dl></div>
-    </li><li name="scala.AnyRef#wait" visbl="pub" class="indented0 " data-isabs="false" fullComment="yes" group="Ungrouped">
-      <a id="wait():Unit"></a>
-      <span class="permalink">
-      <a href="../parsley/ExpressionParser$$Assoc.html#wait():Unit" title="Permalink">
-        <i class="material-icons"></i>
-      </a>
-    </span>
-      <span class="modifier_kind">
-        <span class="modifier">final </span>
-        <span class="kind">def</span>
-      </span>
-      <span class="symbol">
-        <span class="name">wait</span><span class="params">()</span><span class="result">: <span class="extype" name="scala.Unit">Unit</span></span>
-      </span>
-      
-      <div class="fullcomment"><dl class="attributes block"> <dt>Definition Classes</dt><dd>AnyRef</dd><dt>Annotations</dt><dd>
-                <span class="name">@throws</span><span class="args">(<span>
-      
-      <span class="defval" name="classOf[java.lang.InterruptedException]">...</span>
-    </span>)</span>
-              
-        </dd></dl></div>
-    </li>
-              </ol>
-            </div>
-
-        
-
-        <div class="values members">
-              <h3>Deprecated Value Members</h3>
-              <ol><li name="scala.AnyRef#finalize" visbl="prt" class="indented0 " data-isabs="false" fullComment="yes" group="Ungrouped">
-      <a id="finalize():Unit"></a>
-      <span class="permalink">
-      <a href="../parsley/ExpressionParser$$Assoc.html#finalize():Unit" title="Permalink">
-        <i class="material-icons"></i>
-      </a>
-    </span>
-      <span class="modifier_kind">
-        <span class="modifier"></span>
-        <span class="kind">def</span>
-      </span>
-      <span class="symbol">
-        <span class="name deprecated" title="Deprecated: (Since version ) see corresponding Javadoc for more information.">finalize</span><span class="params">()</span><span class="result">: <span class="extype" name="scala.Unit">Unit</span></span>
-      </span>
-      
-      <div class="fullcomment"><dl class="attributes block"> <dt>Attributes</dt><dd>protected[<span class="extype" name="java.lang">lang</span>] </dd><dt>Definition Classes</dt><dd>AnyRef</dd><dt>Annotations</dt><dd>
-                <span class="name">@throws</span><span class="args">(<span>
-      
-      <span class="symbol">classOf[java.lang.Throwable]</span>
-    </span>)</span>
-              
-                <span class="name">@Deprecated</span>
-              
-                <span class="name">@deprecated</span>
-              
-        </dd><dt>Deprecated</dt><dd class="cmt"><p><i>(Since version )</i> see corresponding Javadoc for more information.</p></dd></dl></div>
-    </li></ol>
-            </div>
-        </div>
-
-        <div id="inheritedMembers">
-        <div class="parent" name="scala.AnyRef">
-              <h3>Inherited from <span class="extype" name="scala.AnyRef">AnyRef</span></h3>
-            </div><div class="parent" name="scala.Any">
-              <h3>Inherited from <span class="extype" name="scala.Any">Any</span></h3>
-            </div>
-        
-        </div>
-
-        <div id="groupedMembers">
-        <div class="group" name="Ungrouped">
-              <h3>Ungrouped</h3>
-              
-            </div>
-        </div>
-
-      </div>
-
-      <div id="tooltip"></div>
-
-      <div id="footer">  </div>
-    </body>
-          </div>
-        </div>
-      </div>
-    </body>
-      </html>
->>>>>>> d5450a3c
+<!DOCTYPE html ><html><head><meta http-equiv="X-UA-Compatible" content="IE=edge"/><meta content="width=device-width, initial-scale=1.0, maximum-scale=1.0, user-scalable=no" name="viewport"/><title></title><meta content="" name="description"/><meta content="" name="keywords"/><meta http-equiv="content-type" content="text/html; charset=UTF-8"/><link href="../lib/index.css" media="screen" type="text/css" rel="stylesheet"/><link href="../lib/template.css" media="screen" type="text/css" rel="stylesheet"/><link href="../lib/print.css" media="print" type="text/css" rel="stylesheet"/><link href="../lib/diagrams.css" media="screen" type="text/css" rel="stylesheet" id="diagrams-css"/><script type="text/javascript" src="../lib/jquery.min.js"></script><script type="text/javascript" src="../lib/index.js"></script><script type="text/javascript" src="../index.js"></script><script type="text/javascript" src="../lib/scheduler.js"></script><script type="text/javascript" src="../lib/template.js"></script><script type="text/javascript">/* this variable can be used by the JS to determine the path to the root document */
+var toRoot = '../';</script></head><body><div id="search"><span id="doc-title"><span id="doc-version"></span></span> <span class="close-results"><span class="left">&lt;</span> Back</span><div id="textfilter"><span class="input"><input autocapitalize="none" placeholder="Search" id="index-input" type="text" accesskey="/"/><i class="clear material-icons"></i><i id="search-icon" class="material-icons"></i></span></div></div><div id="search-results"><div id="search-progress"><div id="progress-fill"></div></div><div id="results-content"><div id="entity-results"></div><div id="member-results"></div></div></div><div id="content-scroll-container" style="-webkit-overflow-scrolling: touch;"><div id="content-container" style="-webkit-overflow-scrolling: touch;"><div id="subpackage-spacer"><div id="packages"><h1>Packages</h1><ul><li class="indented0 " name="_root_.root" group="Ungrouped" fullComment="yes" data-isabs="false" visbl="pub"><a id="_root_"></a><a id="root:_root_"></a> <span class="permalink"><a href="../index.html" title="Permalink"><i class="material-icons"></i></a></span> <span class="modifier_kind"><span class="modifier"></span> <span class="kind">package</span></span> <span class="symbol"><a href="../index.html" title=""><span class="name">root</span></a></span><div class="fullcomment"><dl class="attributes block"><dt>Definition Classes</dt><dd><a href="../index.html" name="_root_" id="_root_" class="extype">root</a></dd></dl></div></li><li class="indented1 " name="_root_.parsley" group="Ungrouped" fullComment="yes" data-isabs="false" visbl="pub"><a id="parsley"></a><a id="parsley:parsley"></a> <span class="permalink"><a href="../parsley/index.html" title="Permalink"><i class="material-icons"></i></a></span> <span class="modifier_kind"><span class="modifier"></span> <span class="kind">package</span></span> <span class="symbol"><a href="index.html" title=""><span class="name">parsley</span></a></span><div class="fullcomment"><dl class="attributes block"><dt>Definition Classes</dt><dd><a href="../index.html" name="_root_" id="_root_" class="extype">root</a></dd></dl></div></li><li class="indented2 " name="parsley.ExpressionParser" group="Ungrouped" fullComment="yes" data-isabs="false" visbl="pub"><a id="ExpressionParser"></a><a id="ExpressionParser:ExpressionParser"></a> <span class="permalink"><a href="../parsley/ExpressionParser$.html" title="Permalink"><i class="material-icons"></i></a></span> <span class="modifier_kind"><span class="modifier"></span> <span class="kind">object</span></span> <span class="symbol"><a href="ExpressionParser$.html" title=""><span class="name">ExpressionParser</span></a></span><div class="fullcomment"><dl class="attributes block"><dt>Definition Classes</dt><dd><a href="index.html" name="parsley" id="parsley" class="extype">parsley</a></dd></dl></div></li><li class="current-entities indented2"><span class="separator"></span> <a href="" title="Denotes the associativity of an operator, either AssocLeft or AssocRight." class="trait"></a><a href="" title="Denotes the associativity of an operator, either AssocLeft or AssocRight.">Assoc</a></li><li class="current-entities indented2"><span class="separator"></span> <a href="ExpressionParser$$AssocLeft$.html" title="" class="object"></a><a href="ExpressionParser$$AssocLeft$.html" title="">AssocLeft</a></li><li class="current-entities indented2"><span class="separator"></span> <a href="ExpressionParser$$AssocRight$.html" title="" class="object"></a><a href="ExpressionParser$$AssocRight$.html" title="">AssocRight</a></li><li class="current-entities indented2"><span class="separator"></span> <a href="ExpressionParser$$Fixity.html" title="Denotes the fixity of an operator, either Prefix or Postfix." class="trait"></a><a href="ExpressionParser$$Fixity.html" title="Denotes the fixity of an operator, either Prefix or Postfix.">Fixity</a></li><li class="current-entities indented2"><span class="separator"></span> <a href="ExpressionParser$$Infixes$.html" title="" class="object"></a><a href="ExpressionParser$$Infixes$.html" title="">Infixes</a></li><li class="current-entities indented2"><span class="separator"></span> <a href="ExpressionParser$$Lefts.html" title="" class="class"></a><a href="ExpressionParser$$Lefts.html" title="">Lefts</a></li><li class="current-entities indented2"><span class="separator"></span> <a href="ExpressionParser$$Level.html" title="This represents a single new level of the hierarchy, with stronger precedence than its tail." class="class"></a><a href="ExpressionParser$$Level.html" title="This represents a single new level of the hierarchy, with stronger precedence than its tail.">Level</a></li><li class="current-entities indented2"><span class="separator"></span> <a href="ExpressionParser$$LevelBuilder.html" title="" class="class"></a><a href="ExpressionParser$$LevelBuilder.html" title="">LevelBuilder</a></li><li class="current-entities indented2"><a href="ExpressionParser$$Levels$.html" title="" class="object"></a> <a href="ExpressionParser$$Levels.html" title="For more complex expression parser types Levels can be used to describe the precedence table whilst preserving the intermediate structure between each level." class="trait"></a><a href="ExpressionParser$$Levels.html" title="For more complex expression parser types Levels can be used to describe the precedence table whilst preserving the intermediate structure between each level.">Levels</a></li><li class="current-entities indented2"><span class="separator"></span> <a href="ExpressionParser$$Ops.html" title="A list of operators on the same precedence level." class="trait"></a><a href="ExpressionParser$$Ops.html" title="A list of operators on the same precedence level.">Ops</a></li><li class="current-entities indented2"><span class="separator"></span> <a href="ExpressionParser$$Postfix$.html" title="" class="object"></a><a href="ExpressionParser$$Postfix$.html" title="">Postfix</a></li><li class="current-entities indented2"><span class="separator"></span> <a href="ExpressionParser$$Postfixes.html" title="" class="class"></a><a href="ExpressionParser$$Postfixes.html" title="">Postfixes</a></li><li class="current-entities indented2"><span class="separator"></span> <a href="ExpressionParser$$Prefix$.html" title="" class="object"></a><a href="ExpressionParser$$Prefix$.html" title="">Prefix</a></li><li class="current-entities indented2"><span class="separator"></span> <a href="ExpressionParser$$Prefixes.html" title="" class="class"></a><a href="ExpressionParser$$Prefixes.html" title="">Prefixes</a></li><li class="current-entities indented2"><span class="separator"></span> <a href="ExpressionParser$$Rights.html" title="" class="class"></a><a href="ExpressionParser$$Rights.html" title="">Rights</a></li><li class="current-entities indented2"><span class="separator"></span> <a href="ExpressionParser$$Unaries$.html" title="" class="object"></a><a href="ExpressionParser$$Unaries$.html" title="">Unaries</a></li></ul></div></div><div id="content"><body class="trait type"><div id="definition"><div class="big-circle trait">t</div><p id="owner"><a href="index.html" name="parsley" id="parsley" class="extype">parsley</a>.<a href="ExpressionParser$.html" name="parsley.ExpressionParser" id="parsley.ExpressionParser" class="extype">ExpressionParser</a></p><h1>Assoc<span class="permalink"><a href="../parsley/ExpressionParser$$Assoc.html" title="Permalink"><i class="material-icons"></i></a></span></h1><h3><span class="morelinks"></span></h3></div><h4 id="signature" class="signature"><span class="modifier_kind"><span class="modifier">sealed </span> <span class="kind">trait</span></span> <span class="symbol"><span class="name">Assoc</span><span class="result"> extends <span name="scala.AnyRef" class="extype">AnyRef</span></span></span></h4><div id="comment" class="fullcommenttop"><div class="comment cmt"><p>Denotes the associativity of an operator, either <code>AssocLeft</code> or <code>AssocRight</code>.</p></div><div class="toggleContainer"><div class="toggle block"><span>Linear Supertypes</span><div class="superTypes hiddenContent"><span name="scala.AnyRef" class="extype">AnyRef</span>, <span name="scala.Any" class="extype">Any</span></div></div></div><div class="toggleContainer"><div class="toggle block"><span>Known Subclasses</span><div class="subClasses hiddenContent"><a href="ExpressionParser$$AssocLeft$.html" name="parsley.ExpressionParser.AssocLeft" id="parsley.ExpressionParser.AssocLeft" class="extype">AssocLeft</a>, <a href="ExpressionParser$$AssocRight$.html" name="parsley.ExpressionParser.AssocRight" id="parsley.ExpressionParser.AssocRight" class="extype">AssocRight</a></div></div></div></div><div id="mbrsel"><div class="toggle"></div><div id="memberfilter"><i class="material-icons arrow"></i><span class="input"><input placeholder="Filter all members" id="mbrsel-input" type="text" accesskey="/"/></span><i class="clear material-icons"></i></div><div id="filterby"><div id="order"><span class="filtertype">Ordering</span><ol><li class="alpha in"><span>Alphabetic</span></li><li class="inherit out"><span>By Inheritance</span></li></ol></div><div class="ancestors"><span class="filtertype">Inherited<br/></span><ol id="linearization"><li class="in" name="parsley.ExpressionParser.Assoc"><span>Assoc</span></li><li class="in" name="scala.AnyRef"><span>AnyRef</span></li><li class="in" name="scala.Any"><span>Any</span></li></ol></div><div class="ancestors"><span class="filtertype"></span><ol><li class="hideall out"><span>Hide All</span></li><li class="showall in"><span>Show All</span></li></ol></div><div id="visbl"><span class="filtertype">Visibility</span><ol><li class="public in"><span>Public</span></li><li class="protected out"><span>Protected</span></li></ol></div></div></div><div id="template"><div id="allMembers"><div class="values members"><h3>Value Members</h3><ol><li class="indented0 " name="scala.AnyRef#!=" group="Ungrouped" fullComment="yes" data-isabs="false" visbl="pub"><a id="!=(x$1:Any):Boolean"></a><a id="!=(Any):Boolean"></a> <span class="permalink"><a href="../parsley/ExpressionParser$$Assoc.html#!=(x$1:Any):Boolean" title="Permalink"><i class="material-icons"></i></a></span> <span class="modifier_kind"><span class="modifier">final </span> <span class="kind">def</span></span> <span class="symbol"><span class="name" title="gt4s: $bang$eq">!=</span><span class="params">(<span name="arg0">arg0: <span name="scala.Any" class="extype">Any</span></span>)</span><span class="result">: <span name="scala.Boolean" class="extype">Boolean</span></span></span><div class="fullcomment"><dl class="attributes block"><dt>Definition Classes</dt><dd>AnyRef → Any</dd></dl></div></li><li class="indented0 " name="scala.AnyRef###" group="Ungrouped" fullComment="yes" data-isabs="false" visbl="pub"><a id="##():Int"></a> <span class="permalink"><a href="../parsley/ExpressionParser$$Assoc.html###():Int" title="Permalink"><i class="material-icons"></i></a></span> <span class="modifier_kind"><span class="modifier">final </span> <span class="kind">def</span></span> <span class="symbol"><span class="name" title="gt4s: $hash$hash">##</span><span class="params">()</span><span class="result">: <span name="scala.Int" class="extype">Int</span></span></span><div class="fullcomment"><dl class="attributes block"><dt>Definition Classes</dt><dd>AnyRef → Any</dd></dl></div></li><li class="indented0 " name="scala.AnyRef#==" group="Ungrouped" fullComment="yes" data-isabs="false" visbl="pub"><a id="==(x$1:Any):Boolean"></a><a id="==(Any):Boolean"></a> <span class="permalink"><a href="../parsley/ExpressionParser$$Assoc.html#==(x$1:Any):Boolean" title="Permalink"><i class="material-icons"></i></a></span> <span class="modifier_kind"><span class="modifier">final </span> <span class="kind">def</span></span> <span class="symbol"><span class="name" title="gt4s: $eq$eq">==</span><span class="params">(<span name="arg0">arg0: <span name="scala.Any" class="extype">Any</span></span>)</span><span class="result">: <span name="scala.Boolean" class="extype">Boolean</span></span></span><div class="fullcomment"><dl class="attributes block"><dt>Definition Classes</dt><dd>AnyRef → Any</dd></dl></div></li><li class="indented0 " name="scala.Any#asInstanceOf" group="Ungrouped" fullComment="yes" data-isabs="false" visbl="pub"><a id="asInstanceOf[T0]:T0"></a> <span class="permalink"><a href="../parsley/ExpressionParser$$Assoc.html#asInstanceOf[T0]:T0" title="Permalink"><i class="material-icons"></i></a></span> <span class="modifier_kind"><span class="modifier">final </span> <span class="kind">def</span></span> <span class="symbol"><span class="name">asInstanceOf</span><span class="tparams">[<span name="T0">T0</span>]</span><span class="result">: <span name="scala.Any.asInstanceOf.T0" class="extype">T0</span></span></span><div class="fullcomment"><dl class="attributes block"><dt>Definition Classes</dt><dd>Any</dd></dl></div></li><li class="indented0 " name="scala.AnyRef#clone" group="Ungrouped" fullComment="yes" data-isabs="false" visbl="prt"><a id="clone():Object"></a><a id="clone():AnyRef"></a> <span class="permalink"><a href="../parsley/ExpressionParser$$Assoc.html#clone():Object" title="Permalink"><i class="material-icons"></i></a></span> <span class="modifier_kind"><span class="modifier"></span> <span class="kind">def</span></span> <span class="symbol"><span class="name">clone</span><span class="params">()</span><span class="result">: <span name="scala.AnyRef" class="extype">AnyRef</span></span></span><div class="fullcomment"><dl class="attributes block"><dt>Attributes</dt><dd>protected[<span name="java.lang" class="extype">lang</span>] </dd><dt>Definition Classes</dt><dd>AnyRef</dd><dt>Annotations</dt><dd><span class="name">@throws</span><span class="args">(<span><span class="defval">classOf[java.lang.CloneNotSupportedException]</span></span>)</span> <span class="name">@native</span><span class="args">()</span> <span class="name">@HotSpotIntrinsicCandidate</span><span class="args">()</span> </dd></dl></div></li><li class="indented0 " name="scala.AnyRef#eq" group="Ungrouped" fullComment="yes" data-isabs="false" visbl="pub"><a id="eq(x$1:AnyRef):Boolean"></a><a id="eq(AnyRef):Boolean"></a> <span class="permalink"><a href="../parsley/ExpressionParser$$Assoc.html#eq(x$1:AnyRef):Boolean" title="Permalink"><i class="material-icons"></i></a></span> <span class="modifier_kind"><span class="modifier">final </span> <span class="kind">def</span></span> <span class="symbol"><span class="name">eq</span><span class="params">(<span name="arg0">arg0: <span name="scala.AnyRef" class="extype">AnyRef</span></span>)</span><span class="result">: <span name="scala.Boolean" class="extype">Boolean</span></span></span><div class="fullcomment"><dl class="attributes block"><dt>Definition Classes</dt><dd>AnyRef</dd></dl></div></li><li class="indented0 " name="scala.AnyRef#equals" group="Ungrouped" fullComment="yes" data-isabs="false" visbl="pub"><a id="equals(x$1:Object):Boolean"></a><a id="equals(AnyRef):Boolean"></a> <span class="permalink"><a href="../parsley/ExpressionParser$$Assoc.html#equals(x$1:Object):Boolean" title="Permalink"><i class="material-icons"></i></a></span> <span class="modifier_kind"><span class="modifier"></span> <span class="kind">def</span></span> <span class="symbol"><span class="name">equals</span><span class="params">(<span name="arg0">arg0: <span name="scala.AnyRef" class="extype">AnyRef</span></span>)</span><span class="result">: <span name="scala.Boolean" class="extype">Boolean</span></span></span><div class="fullcomment"><dl class="attributes block"><dt>Definition Classes</dt><dd>AnyRef → Any</dd></dl></div></li><li class="indented0 " name="scala.AnyRef#getClass" group="Ungrouped" fullComment="yes" data-isabs="false" visbl="pub"><a id="getClass():Class[_]"></a><a id="getClass():Class[_&lt;:AnyRef]"></a> <span class="permalink"><a href="../parsley/ExpressionParser$$Assoc.html#getClass():Class[_]" title="Permalink"><i class="material-icons"></i></a></span> <span class="modifier_kind"><span class="modifier">final </span> <span class="kind">def</span></span> <span class="symbol"><span class="name">getClass</span><span class="params">()</span><span class="result">: <span name="java.lang.Class" class="extype">Class</span>[_ &lt;: <span name="scala.AnyRef" class="extype">AnyRef</span>]</span></span><div class="fullcomment"><dl class="attributes block"><dt>Definition Classes</dt><dd>AnyRef → Any</dd><dt>Annotations</dt><dd><span class="name">@native</span><span class="args">()</span> <span class="name">@HotSpotIntrinsicCandidate</span><span class="args">()</span> </dd></dl></div></li><li class="indented0 " name="scala.AnyRef#hashCode" group="Ungrouped" fullComment="yes" data-isabs="false" visbl="pub"><a id="hashCode():Int"></a> <span class="permalink"><a href="../parsley/ExpressionParser$$Assoc.html#hashCode():Int" title="Permalink"><i class="material-icons"></i></a></span> <span class="modifier_kind"><span class="modifier"></span> <span class="kind">def</span></span> <span class="symbol"><span class="name">hashCode</span><span class="params">()</span><span class="result">: <span name="scala.Int" class="extype">Int</span></span></span><div class="fullcomment"><dl class="attributes block"><dt>Definition Classes</dt><dd>AnyRef → Any</dd><dt>Annotations</dt><dd><span class="name">@native</span><span class="args">()</span> <span class="name">@HotSpotIntrinsicCandidate</span><span class="args">()</span> </dd></dl></div></li><li class="indented0 " name="scala.Any#isInstanceOf" group="Ungrouped" fullComment="yes" data-isabs="false" visbl="pub"><a id="isInstanceOf[T0]:Boolean"></a> <span class="permalink"><a href="../parsley/ExpressionParser$$Assoc.html#isInstanceOf[T0]:Boolean" title="Permalink"><i class="material-icons"></i></a></span> <span class="modifier_kind"><span class="modifier">final </span> <span class="kind">def</span></span> <span class="symbol"><span class="name">isInstanceOf</span><span class="tparams">[<span name="T0">T0</span>]</span><span class="result">: <span name="scala.Boolean" class="extype">Boolean</span></span></span><div class="fullcomment"><dl class="attributes block"><dt>Definition Classes</dt><dd>Any</dd></dl></div></li><li class="indented0 " name="scala.AnyRef#ne" group="Ungrouped" fullComment="yes" data-isabs="false" visbl="pub"><a id="ne(x$1:AnyRef):Boolean"></a><a id="ne(AnyRef):Boolean"></a> <span class="permalink"><a href="../parsley/ExpressionParser$$Assoc.html#ne(x$1:AnyRef):Boolean" title="Permalink"><i class="material-icons"></i></a></span> <span class="modifier_kind"><span class="modifier">final </span> <span class="kind">def</span></span> <span class="symbol"><span class="name">ne</span><span class="params">(<span name="arg0">arg0: <span name="scala.AnyRef" class="extype">AnyRef</span></span>)</span><span class="result">: <span name="scala.Boolean" class="extype">Boolean</span></span></span><div class="fullcomment"><dl class="attributes block"><dt>Definition Classes</dt><dd>AnyRef</dd></dl></div></li><li class="indented0 " name="scala.AnyRef#notify" group="Ungrouped" fullComment="yes" data-isabs="false" visbl="pub"><a id="notify():Unit"></a> <span class="permalink"><a href="../parsley/ExpressionParser$$Assoc.html#notify():Unit" title="Permalink"><i class="material-icons"></i></a></span> <span class="modifier_kind"><span class="modifier">final </span> <span class="kind">def</span></span> <span class="symbol"><span class="name">notify</span><span class="params">()</span><span class="result">: <span name="scala.Unit" class="extype">Unit</span></span></span><div class="fullcomment"><dl class="attributes block"><dt>Definition Classes</dt><dd>AnyRef</dd><dt>Annotations</dt><dd><span class="name">@native</span><span class="args">()</span> <span class="name">@HotSpotIntrinsicCandidate</span><span class="args">()</span> </dd></dl></div></li><li class="indented0 " name="scala.AnyRef#notifyAll" group="Ungrouped" fullComment="yes" data-isabs="false" visbl="pub"><a id="notifyAll():Unit"></a> <span class="permalink"><a href="../parsley/ExpressionParser$$Assoc.html#notifyAll():Unit" title="Permalink"><i class="material-icons"></i></a></span> <span class="modifier_kind"><span class="modifier">final </span> <span class="kind">def</span></span> <span class="symbol"><span class="name">notifyAll</span><span class="params">()</span><span class="result">: <span name="scala.Unit" class="extype">Unit</span></span></span><div class="fullcomment"><dl class="attributes block"><dt>Definition Classes</dt><dd>AnyRef</dd><dt>Annotations</dt><dd><span class="name">@native</span><span class="args">()</span> <span class="name">@HotSpotIntrinsicCandidate</span><span class="args">()</span> </dd></dl></div></li><li class="indented0 " name="scala.AnyRef#synchronized" group="Ungrouped" fullComment="yes" data-isabs="false" visbl="pub"><a id="synchronized[T0](x$1:=&gt;T0):T0"></a><a id="synchronized[T0](=&gt;T0):T0"></a> <span class="permalink"><a href="../parsley/ExpressionParser$$Assoc.html#synchronized[T0](x$1:=&gt;T0):T0" title="Permalink"><i class="material-icons"></i></a></span> <span class="modifier_kind"><span class="modifier">final </span> <span class="kind">def</span></span> <span class="symbol"><span class="name">synchronized</span><span class="tparams">[<span name="T0">T0</span>]</span><span class="params">(<span name="arg0">arg0: =&gt; <span name="java.lang.AnyRef.synchronized.T0" class="extype">T0</span></span>)</span><span class="result">: <span name="java.lang.AnyRef.synchronized.T0" class="extype">T0</span></span></span><div class="fullcomment"><dl class="attributes block"><dt>Definition Classes</dt><dd>AnyRef</dd></dl></div></li><li class="indented0 " name="scala.AnyRef#toString" group="Ungrouped" fullComment="yes" data-isabs="false" visbl="pub"><a id="toString():String"></a> <span class="permalink"><a href="../parsley/ExpressionParser$$Assoc.html#toString():String" title="Permalink"><i class="material-icons"></i></a></span> <span class="modifier_kind"><span class="modifier"></span> <span class="kind">def</span></span> <span class="symbol"><span class="name">toString</span><span class="params">()</span><span class="result">: <span name="java.lang.String" class="extype">String</span></span></span><div class="fullcomment"><dl class="attributes block"><dt>Definition Classes</dt><dd>AnyRef → Any</dd></dl></div></li><li class="indented0 " name="scala.AnyRef#wait" group="Ungrouped" fullComment="yes" data-isabs="false" visbl="pub"><a id="wait(x$1:Long,x$2:Int):Unit"></a><a id="wait(Long,Int):Unit"></a> <span class="permalink"><a href="../parsley/ExpressionParser$$Assoc.html#wait(x$1:Long,x$2:Int):Unit" title="Permalink"><i class="material-icons"></i></a></span> <span class="modifier_kind"><span class="modifier">final </span> <span class="kind">def</span></span> <span class="symbol"><span class="name">wait</span><span class="params">(<span name="arg0">arg0: <span name="scala.Long" class="extype">Long</span></span>, <span name="arg1">arg1: <span name="scala.Int" class="extype">Int</span></span>)</span><span class="result">: <span name="scala.Unit" class="extype">Unit</span></span></span><div class="fullcomment"><dl class="attributes block"><dt>Definition Classes</dt><dd>AnyRef</dd><dt>Annotations</dt><dd><span class="name">@throws</span><span class="args">(<span><span class="defval">classOf[java.lang.InterruptedException]</span></span>)</span> </dd></dl></div></li><li class="indented0 " name="scala.AnyRef#wait" group="Ungrouped" fullComment="yes" data-isabs="false" visbl="pub"><a id="wait(x$1:Long):Unit"></a><a id="wait(Long):Unit"></a> <span class="permalink"><a href="../parsley/ExpressionParser$$Assoc.html#wait(x$1:Long):Unit" title="Permalink"><i class="material-icons"></i></a></span> <span class="modifier_kind"><span class="modifier">final </span> <span class="kind">def</span></span> <span class="symbol"><span class="name">wait</span><span class="params">(<span name="arg0">arg0: <span name="scala.Long" class="extype">Long</span></span>)</span><span class="result">: <span name="scala.Unit" class="extype">Unit</span></span></span><div class="fullcomment"><dl class="attributes block"><dt>Definition Classes</dt><dd>AnyRef</dd><dt>Annotations</dt><dd><span class="name">@throws</span><span class="args">(<span><span class="defval">classOf[java.lang.InterruptedException]</span></span>)</span> <span class="name">@native</span><span class="args">()</span> </dd></dl></div></li><li class="indented0 " name="scala.AnyRef#wait" group="Ungrouped" fullComment="yes" data-isabs="false" visbl="pub"><a id="wait():Unit"></a> <span class="permalink"><a href="../parsley/ExpressionParser$$Assoc.html#wait():Unit" title="Permalink"><i class="material-icons"></i></a></span> <span class="modifier_kind"><span class="modifier">final </span> <span class="kind">def</span></span> <span class="symbol"><span class="name">wait</span><span class="params">()</span><span class="result">: <span name="scala.Unit" class="extype">Unit</span></span></span><div class="fullcomment"><dl class="attributes block"><dt>Definition Classes</dt><dd>AnyRef</dd><dt>Annotations</dt><dd><span class="name">@throws</span><span class="args">(<span><span class="defval">classOf[java.lang.InterruptedException]</span></span>)</span> </dd></dl></div></li></ol></div><div class="values members"><h3>Deprecated Value Members</h3><ol><li class="indented0 " name="scala.AnyRef#finalize" group="Ungrouped" fullComment="yes" data-isabs="false" visbl="prt"><a id="finalize():Unit"></a> <span class="permalink"><a href="../parsley/ExpressionParser$$Assoc.html#finalize():Unit" title="Permalink"><i class="material-icons"></i></a></span> <span class="modifier_kind"><span class="modifier"></span> <span class="kind">def</span></span> <span class="symbol"><span class="name deprecated" title="Deprecated: (Since version ) see corresponding Javadoc for more information.">finalize</span><span class="params">()</span><span class="result">: <span name="scala.Unit" class="extype">Unit</span></span></span><div class="fullcomment"><dl class="attributes block"><dt>Attributes</dt><dd>protected[<span name="java.lang" class="extype">lang</span>] </dd><dt>Definition Classes</dt><dd>AnyRef</dd><dt>Annotations</dt><dd><span class="name">@throws</span><span class="args">(<span><span class="symbol">classOf[java.lang.Throwable]</span></span>)</span> <span class="name">@Deprecated</span> <span class="name">@deprecated</span> </dd><dt>Deprecated</dt><dd class="cmt"><p><i>(Since version )</i> see corresponding Javadoc for more information.</p></dd></dl></div></li></ol></div></div><div id="inheritedMembers"><div name="scala.AnyRef" class="parent"><h3>Inherited from <span name="scala.AnyRef" class="extype">AnyRef</span></h3></div><div name="scala.Any" class="parent"><h3>Inherited from <span name="scala.Any" class="extype">Any</span></h3></div></div><div id="groupedMembers"><div name="Ungrouped" class="group"><h3>Ungrouped</h3></div></div></div><div id="tooltip"></div><div id="footer"></div></body></div></div></div></body></html>
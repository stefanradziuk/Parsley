--- conflicted
+++ resolved
@@ -1,689 +1,2 @@
-<<<<<<< HEAD
-<!DOCTYPE html ><html><head><meta http-equiv="X-UA-Compatible" content="IE=edge"/><meta content="width=device-width, initial-scale=1.0, maximum-scale=1.0, user-scalable=no" name="viewport"/><title>Parsley documentation  - parsley.Success</title><meta content="Parsley documentation - parsley.Success" name="description"/><meta content="Parsley documentation parsley.Success" name="keywords"/><meta http-equiv="content-type" content="text/html; charset=UTF-8"/><link href="../lib/index.css" media="screen" type="text/css" rel="stylesheet"/><link href="../lib/template.css" media="screen" type="text/css" rel="stylesheet"/><link href="../lib/print.css" media="print" type="text/css" rel="stylesheet"/><link href="../lib/diagrams.css" media="screen" type="text/css" rel="stylesheet" id="diagrams-css"/><script type="text/javascript" src="../lib/jquery.min.js"></script><script type="text/javascript" src="../lib/index.js"></script><script type="text/javascript" src="../index.js"></script><script type="text/javascript" src="../lib/scheduler.js"></script><script type="text/javascript" src="../lib/template.js"></script><script type="text/javascript">/* this variable can be used by the JS to determine the path to the root document */
-var toRoot = '../';</script></head><body><div id="search"><span id="doc-title">Parsley documentation<span id="doc-version"></span></span> <span class="close-results"><span class="left">&lt;</span> Back</span><div id="textfilter"><span class="input"><input autocapitalize="none" placeholder="Search" id="index-input" type="text" accesskey="/"/><i class="clear material-icons"></i><i id="search-icon" class="material-icons"></i></span></div></div><div id="search-results"><div id="search-progress"><div id="progress-fill"></div></div><div id="results-content"><div id="entity-results"></div><div id="member-results"></div></div></div><div id="content-scroll-container" style="-webkit-overflow-scrolling: touch;"><div id="content-container" style="-webkit-overflow-scrolling: touch;"><div id="subpackage-spacer"><div id="packages"><h1>Packages</h1><ul><li class="indented0 " name="_root_.root" group="Ungrouped" fullComment="yes" data-isabs="false" visbl="pub"><a id="_root_"></a><a id="root:_root_"></a> <span class="permalink"><a href="../index.html" title="Permalink"><i class="material-icons"></i></a></span> <span class="modifier_kind"><span class="modifier"></span> <span class="kind">package</span></span> <span class="symbol"><a href="../index.html" title=""><span class="name">root</span></a></span><div class="fullcomment"><dl class="attributes block"><dt>Definition Classes</dt><dd><a href="../index.html" name="_root_" id="_root_" class="extype">root</a></dd></dl></div></li><li class="indented1 " name="_root_.parsley" group="Ungrouped" fullComment="yes" data-isabs="false" visbl="pub"><a id="parsley"></a><a id="parsley:parsley"></a> <span class="permalink"><a href="../parsley/index.html" title="Permalink"><i class="material-icons"></i></a></span> <span class="modifier_kind"><span class="modifier"></span> <span class="kind">package</span></span> <span class="symbol"><a href="index.html" title=""><span class="name">parsley</span></a></span><div class="fullcomment"><dl class="attributes block"><dt>Definition Classes</dt><dd><a href="../index.html" name="_root_" id="_root_" class="extype">root</a></dd></dl></div></li><li class="indented2 " name="parsley.instructions" group="Ungrouped" fullComment="yes" data-isabs="false" visbl="pub"><a id="instructions"></a><a id="instructions:instructions"></a> <span class="permalink"><a href="../parsley/instructions/index.html" title="Permalink"><i class="material-icons"></i></a></span> <span class="modifier_kind"><span class="modifier"></span> <span class="kind">package</span></span> <span class="symbol"><a href="instructions/index.html" title=""><span class="name">instructions</span></a></span><div class="fullcomment"><dl class="attributes block"><dt>Definition Classes</dt><dd><a href="index.html" name="parsley" id="parsley" class="extype">parsley</a></dd></dl></div></li><li class="current-entities indented1"><span class="separator"></span> <a href="BitGen$.html" title="This implementation uses a predicate to generate a BitSet." class="object"></a><a href="BitGen$.html" title="This implementation uses a predicate to generate a BitSet.">BitGen</a></li><li class="current-entities indented1"><span class="separator"></span> <a href="package$$Breakpoint.html" title="" class="trait"></a><a href="package$$Breakpoint.html" title="">Breakpoint</a></li><li class="current-entities indented1"><span class="separator"></span> <a href="Char$.html" title="" class="object"></a><a href="Char$.html" title="">Char</a></li><li class="current-entities indented1"><span class="separator"></span> <a href="CharSet$.html" title="This implementation uses a set of valid tokens." class="object"></a><a href="CharSet$.html" title="This implementation uses a set of valid tokens.">CharSet</a></li><li class="current-entities indented1"><span class="separator"></span> <a href="Combinator$.html" title="" class="object"></a><a href="Combinator$.html" title="">Combinator</a></li><li class="current-entities indented1"><span class="separator"></span> <a href="package$$EntryBreak$.html" title="" class="object"></a><a href="package$$EntryBreak$.html" title="">EntryBreak</a></li><li class="current-entities indented1"><span class="separator"></span> <a href="package$$ExitBreak$.html" title="" class="object"></a><a href="package$$ExitBreak$.html" title="">ExitBreak</a></li><li class="current-entities indented1"><a href="ExpressionParser$.html" title="" class="object"></a> <a href="ExpressionParser.html" title="This class is used to generate efficient expression parsers given a table of operators in operator of operator precedence and an atomic value that represents the smallest part of the expression." class="class"></a><a href="ExpressionParser.html" title="This class is used to generate efficient expression parsers given a table of operators in operator of operator precedence and an atomic value that represents the smallest part of the expression.">ExpressionParser</a></li><li class="current-entities indented1"><span class="separator"></span> <a href="package$$Failure.html" title="Returned on parsing failure" class="class"></a><a href="package$$Failure.html" title="Returned on parsing failure">Failure</a></li><li class="current-entities indented1"><span class="separator"></span> <a href="package$$FullBreak$.html" title="" class="object"></a><a href="package$$FullBreak$.html" title="">FullBreak</a></li><li class="current-entities indented1"><span class="separator"></span> <a href="Impl.html" title="The Impl trait is used to provide implementation of the parser requirements from LanguageDef" class="trait"></a><a href="Impl.html" title="The Impl trait is used to provide implementation of the parser requirements from LanguageDef">Impl</a></li><li class="current-entities indented1"><span class="separator"></span> <a href="Implicits$.html" title="Provides implicit conversions and lifts for different values and parsers." class="object"></a><a href="Implicits$.html" title="Provides implicit conversions and lifts for different values and parsers.">Implicits</a></li><li class="current-entities indented1"><a href="LanguageDef$.html" title="" class="object"></a> <a href="LanguageDef.html" title="This class is required to construct a TokenParser." class="class"></a><a href="LanguageDef.html" title="This class is required to construct a TokenParser.">LanguageDef</a></li><li class="current-entities indented1"><span class="separator"></span> <a href="package$$NoBreak$.html" title="" class="object"></a><a href="package$$NoBreak$.html" title="">NoBreak</a></li><li class="current-entities indented1"><span class="separator"></span> <a href="NotRequired$.html" title="This implementation states that the required functionality is not required." class="object"></a><a href="NotRequired$.html" title="This implementation states that the required functionality is not required.">NotRequired</a></li><li class="current-entities indented1"><span class="separator"></span> <a href="Parser.html" title="The implementation provided is a parser which parses the required token." class="class"></a><a href="Parser.html" title="The implementation provided is a parser which parses the required token.">Parser</a></li><li class="current-entities indented1"><a href="Parsley$.html" title="" class="object"></a> <a href="Parsley.html" title="This is the class that encapsulates the act of parsing and running an object of this class with runParser will parse the string given as input to runParser." class="class"></a><a href="Parsley.html" title="This is the class that encapsulates the act of parsing and running an object of this class with runParser will parse the string given as input to runParser.">Parsley</a></li><li class="current-entities indented1"><span class="separator"></span> <a href="Predicate.html" title="The implementation provided is a function which matches on the input streams characters" class="class"></a><a href="Predicate.html" title="The implementation provided is a function which matches on the input streams characters">Predicate</a></li><li class="current-entities indented1"><span class="separator"></span> <a href="package$$Result.html" title="Result of a parser." class="class"></a><a href="package$$Result.html" title="Result of a parser.">Result</a></li><li class="current-entities indented1"><span class="separator"></span> <a href="" title="Returned when a parser succeeded." class="class"></a><a href="" title="Returned when a parser succeeded.">Success</a></li><li class="current-entities indented1"><span class="separator"></span> <a href="TokenParser.html" title="When provided with a LanguageDef, this class will produce a large variety of parsers that can be used for tokenisation of a language." class="class"></a><a href="TokenParser.html" title="When provided with a LanguageDef, this class will produce a large variety of parsers that can be used for tokenisation of a language.">TokenParser</a></li><li class="current-entities indented1"><span class="separator"></span> <a href="package$$Var.html" title="This class is used to index registers within the mutable state." class="class"></a><a href="package$$Var.html" title="This class is used to index registers within the mutable state.">Var</a></li></ul></div></div><div id="content"><body class="class type"><div id="definition"><div class="big-circle class">c</div><p id="owner"><a href="index.html" name="parsley" id="parsley" class="extype">parsley</a></p><h1>Success<span class="permalink"><a href="../parsley/package$$Success.html" title="Permalink"><i class="material-icons"></i></a></span></h1><h3><span class="morelinks"></span></h3></div><h4 id="signature" class="signature"><span class="modifier_kind"><span class="modifier"></span> <span class="kind">case class</span></span> <span class="symbol"><span class="name">Success</span><span class="tparams">[<span name="A">A</span>]</span><span class="result"> extends <a href="package$$Result.html" name="parsley.Result" id="parsley.Result" class="extype">Result</a>[<span name="parsley.Success.A" class="extype">A</span>] with <span name="scala.Product" class="extype">Product</span> with <span name="scala.Serializable" class="extype">Serializable</span></span></span></h4><div id="comment" class="fullcommenttop"><div class="comment cmt"><p>Returned when a parser succeeded.</p></div><dl class="paramcmts block"><dt class="tparam">A</dt><dd class="cmt"><p>The type of expected success result</p></dd></dl><div class="toggleContainer"><div class="toggle block"><span>Linear Supertypes</span><div class="superTypes hiddenContent"><span name="java.io.Serializable" class="extype">Serializable</span>, <span name="scala.Product" class="extype">Product</span>, <span name="scala.Equals" class="extype">Equals</span>, <a href="package$$Result.html" name="parsley.Result" id="parsley.Result" class="extype">Result</a>[<span name="parsley.Success.A" class="extype">A</span>], <span name="scala.AnyRef" class="extype">AnyRef</span>, <span name="scala.Any" class="extype">Any</span></div></div></div></div><div id="mbrsel"><div class="toggle"></div><div id="memberfilter"><i class="material-icons arrow"></i><span class="input"><input placeholder="Filter all members" id="mbrsel-input" type="text" accesskey="/"/></span><i class="clear material-icons"></i></div><div id="filterby"><div id="order"><span class="filtertype">Ordering</span><ol><li class="alpha in"><span>Alphabetic</span></li><li class="inherit out"><span>By Inheritance</span></li></ol></div><div class="ancestors"><span class="filtertype">Inherited<br/></span><ol id="linearization"><li class="in" name="parsley.Success"><span>Success</span></li><li class="in" name="java.io.Serializable"><span>Serializable</span></li><li class="in" name="scala.Product"><span>Product</span></li><li class="in" name="scala.Equals"><span>Equals</span></li><li class="in" name="parsley.Result"><span>Result</span></li><li class="in" name="scala.AnyRef"><span>AnyRef</span></li><li class="in" name="scala.Any"><span>Any</span></li></ol></div><div class="ancestors"><span class="filtertype"></span><ol><li class="hideall out"><span>Hide All</span></li><li class="showall in"><span>Show All</span></li></ol></div><div id="visbl"><span class="filtertype">Visibility</span><ol><li class="public in"><span>Public</span></li><li class="protected out"><span>Protected</span></li></ol></div></div></div><div id="template"><div id="allMembers"><div class="values members"><h3>Value Members</h3><ol><li class="indented0 " name="scala.AnyRef#!=" group="Ungrouped" fullComment="yes" data-isabs="false" visbl="pub"><a id="!=(x$1:Any):Boolean"></a><a id="!=(Any):Boolean"></a> <span class="permalink"><a href="../parsley/package$$Success.html#!=(x$1:Any):Boolean" title="Permalink"><i class="material-icons"></i></a></span> <span class="modifier_kind"><span class="modifier">final </span> <span class="kind">def</span></span> <span class="symbol"><span class="name" title="gt4s: $bang$eq">!=</span><span class="params">(<span name="arg0">arg0: <span name="scala.Any" class="extype">Any</span></span>)</span><span class="result">: <span name="scala.Boolean" class="extype">Boolean</span></span></span><div class="fullcomment"><dl class="attributes block"><dt>Definition Classes</dt><dd>AnyRef → Any</dd></dl></div></li><li class="indented0 " name="scala.AnyRef###" group="Ungrouped" fullComment="yes" data-isabs="false" visbl="pub"><a id="##():Int"></a> <span class="permalink"><a href="../parsley/package$$Success.html###():Int" title="Permalink"><i class="material-icons"></i></a></span> <span class="modifier_kind"><span class="modifier">final </span> <span class="kind">def</span></span> <span class="symbol"><span class="name" title="gt4s: $hash$hash">##</span><span class="params">()</span><span class="result">: <span name="scala.Int" class="extype">Int</span></span></span><div class="fullcomment"><dl class="attributes block"><dt>Definition Classes</dt><dd>AnyRef → Any</dd></dl></div></li><li class="indented0 " name="scala.AnyRef#==" group="Ungrouped" fullComment="yes" data-isabs="false" visbl="pub"><a id="==(x$1:Any):Boolean"></a><a id="==(Any):Boolean"></a> <span class="permalink"><a href="../parsley/package$$Success.html#==(x$1:Any):Boolean" title="Permalink"><i class="material-icons"></i></a></span> <span class="modifier_kind"><span class="modifier">final </span> <span class="kind">def</span></span> <span class="symbol"><span class="name" title="gt4s: $eq$eq">==</span><span class="params">(<span name="arg0">arg0: <span name="scala.Any" class="extype">Any</span></span>)</span><span class="result">: <span name="scala.Boolean" class="extype">Boolean</span></span></span><div class="fullcomment"><dl class="attributes block"><dt>Definition Classes</dt><dd>AnyRef → Any</dd></dl></div></li><li class="indented0 " name="scala.Any#asInstanceOf" group="Ungrouped" fullComment="yes" data-isabs="false" visbl="pub"><a id="asInstanceOf[T0]:T0"></a> <span class="permalink"><a href="../parsley/package$$Success.html#asInstanceOf[T0]:T0" title="Permalink"><i class="material-icons"></i></a></span> <span class="modifier_kind"><span class="modifier">final </span> <span class="kind">def</span></span> <span class="symbol"><span class="name">asInstanceOf</span><span class="tparams">[<span name="T0">T0</span>]</span><span class="result">: <span name="scala.Any.asInstanceOf.T0" class="extype">T0</span></span></span><div class="fullcomment"><dl class="attributes block"><dt>Definition Classes</dt><dd>Any</dd></dl></div></li><li class="indented0 " name="scala.AnyRef#clone" group="Ungrouped" fullComment="yes" data-isabs="false" visbl="prt"><a id="clone():Object"></a><a id="clone():AnyRef"></a> <span class="permalink"><a href="../parsley/package$$Success.html#clone():Object" title="Permalink"><i class="material-icons"></i></a></span> <span class="modifier_kind"><span class="modifier"></span> <span class="kind">def</span></span> <span class="symbol"><span class="name">clone</span><span class="params">()</span><span class="result">: <span name="scala.AnyRef" class="extype">AnyRef</span></span></span><div class="fullcomment"><dl class="attributes block"><dt>Attributes</dt><dd>protected[<span name="java.lang" class="extype">lang</span>] </dd><dt>Definition Classes</dt><dd>AnyRef</dd><dt>Annotations</dt><dd><span class="name">@throws</span><span class="args">(<span><span class="defval">classOf[java.lang.CloneNotSupportedException]</span></span>)</span> <span class="name">@native</span><span class="args">()</span> <span class="name">@HotSpotIntrinsicCandidate</span><span class="args">()</span> </dd></dl></div></li><li class="indented0 " name="scala.AnyRef#eq" group="Ungrouped" fullComment="yes" data-isabs="false" visbl="pub"><a id="eq(x$1:AnyRef):Boolean"></a><a id="eq(AnyRef):Boolean"></a> <span class="permalink"><a href="../parsley/package$$Success.html#eq(x$1:AnyRef):Boolean" title="Permalink"><i class="material-icons"></i></a></span> <span class="modifier_kind"><span class="modifier">final </span> <span class="kind">def</span></span> <span class="symbol"><span class="name">eq</span><span class="params">(<span name="arg0">arg0: <span name="scala.AnyRef" class="extype">AnyRef</span></span>)</span><span class="result">: <span name="scala.Boolean" class="extype">Boolean</span></span></span><div class="fullcomment"><dl class="attributes block"><dt>Definition Classes</dt><dd>AnyRef</dd></dl></div></li><li class="indented0 " name="scala.AnyRef#getClass" group="Ungrouped" fullComment="yes" data-isabs="false" visbl="pub"><a id="getClass():Class[_]"></a><a id="getClass():Class[_&lt;:AnyRef]"></a> <span class="permalink"><a href="../parsley/package$$Success.html#getClass():Class[_]" title="Permalink"><i class="material-icons"></i></a></span> <span class="modifier_kind"><span class="modifier">final </span> <span class="kind">def</span></span> <span class="symbol"><span class="name">getClass</span><span class="params">()</span><span class="result">: <span name="java.lang.Class" class="extype">Class</span>[_ &lt;: <span name="scala.AnyRef" class="extype">AnyRef</span>]</span></span><div class="fullcomment"><dl class="attributes block"><dt>Definition Classes</dt><dd>AnyRef → Any</dd><dt>Annotations</dt><dd><span class="name">@native</span><span class="args">()</span> <span class="name">@HotSpotIntrinsicCandidate</span><span class="args">()</span> </dd></dl></div></li><li class="indented0 " name="scala.Any#isInstanceOf" group="Ungrouped" fullComment="yes" data-isabs="false" visbl="pub"><a id="isInstanceOf[T0]:Boolean"></a> <span class="permalink"><a href="../parsley/package$$Success.html#isInstanceOf[T0]:Boolean" title="Permalink"><i class="material-icons"></i></a></span> <span class="modifier_kind"><span class="modifier">final </span> <span class="kind">def</span></span> <span class="symbol"><span class="name">isInstanceOf</span><span class="tparams">[<span name="T0">T0</span>]</span><span class="result">: <span name="scala.Boolean" class="extype">Boolean</span></span></span><div class="fullcomment"><dl class="attributes block"><dt>Definition Classes</dt><dd>Any</dd></dl></div></li><li class="indented0 " name="scala.AnyRef#ne" group="Ungrouped" fullComment="yes" data-isabs="false" visbl="pub"><a id="ne(x$1:AnyRef):Boolean"></a><a id="ne(AnyRef):Boolean"></a> <span class="permalink"><a href="../parsley/package$$Success.html#ne(x$1:AnyRef):Boolean" title="Permalink"><i class="material-icons"></i></a></span> <span class="modifier_kind"><span class="modifier">final </span> <span class="kind">def</span></span> <span class="symbol"><span class="name">ne</span><span class="params">(<span name="arg0">arg0: <span name="scala.AnyRef" class="extype">AnyRef</span></span>)</span><span class="result">: <span name="scala.Boolean" class="extype">Boolean</span></span></span><div class="fullcomment"><dl class="attributes block"><dt>Definition Classes</dt><dd>AnyRef</dd></dl></div></li><li class="indented0 " name="scala.AnyRef#notify" group="Ungrouped" fullComment="yes" data-isabs="false" visbl="pub"><a id="notify():Unit"></a> <span class="permalink"><a href="../parsley/package$$Success.html#notify():Unit" title="Permalink"><i class="material-icons"></i></a></span> <span class="modifier_kind"><span class="modifier">final </span> <span class="kind">def</span></span> <span class="symbol"><span class="name">notify</span><span class="params">()</span><span class="result">: <span name="scala.Unit" class="extype">Unit</span></span></span><div class="fullcomment"><dl class="attributes block"><dt>Definition Classes</dt><dd>AnyRef</dd><dt>Annotations</dt><dd><span class="name">@native</span><span class="args">()</span> <span class="name">@HotSpotIntrinsicCandidate</span><span class="args">()</span> </dd></dl></div></li><li class="indented0 " name="scala.AnyRef#notifyAll" group="Ungrouped" fullComment="yes" data-isabs="false" visbl="pub"><a id="notifyAll():Unit"></a> <span class="permalink"><a href="../parsley/package$$Success.html#notifyAll():Unit" title="Permalink"><i class="material-icons"></i></a></span> <span class="modifier_kind"><span class="modifier">final </span> <span class="kind">def</span></span> <span class="symbol"><span class="name">notifyAll</span><span class="params">()</span><span class="result">: <span name="scala.Unit" class="extype">Unit</span></span></span><div class="fullcomment"><dl class="attributes block"><dt>Definition Classes</dt><dd>AnyRef</dd><dt>Annotations</dt><dd><span class="name">@native</span><span class="args">()</span> <span class="name">@HotSpotIntrinsicCandidate</span><span class="args">()</span> </dd></dl></div></li><li class="indented0 " name="scala.Product#productElementNames" group="Ungrouped" fullComment="yes" data-isabs="false" visbl="pub"><a id="productElementNames:Iterator[String]"></a> <span class="permalink"><a href="../parsley/package$$Success.html#productElementNames:Iterator[String]" title="Permalink"><i class="material-icons"></i></a></span> <span class="modifier_kind"><span class="modifier"></span> <span class="kind">def</span></span> <span class="symbol"><span class="name">productElementNames</span><span class="result">: <span name="scala.Iterator" class="extype">Iterator</span>[<span name="scala.Predef.String" class="extype">String</span>]</span></span><div class="fullcomment"><dl class="attributes block"><dt>Definition Classes</dt><dd>Product</dd></dl></div></li><li class="indented0 " name="scala.AnyRef#synchronized" group="Ungrouped" fullComment="yes" data-isabs="false" visbl="pub"><a id="synchronized[T0](x$1:=&gt;T0):T0"></a><a id="synchronized[T0](=&gt;T0):T0"></a> <span class="permalink"><a href="../parsley/package$$Success.html#synchronized[T0](x$1:=&gt;T0):T0" title="Permalink"><i class="material-icons"></i></a></span> <span class="modifier_kind"><span class="modifier">final </span> <span class="kind">def</span></span> <span class="symbol"><span class="name">synchronized</span><span class="tparams">[<span name="T0">T0</span>]</span><span class="params">(<span name="arg0">arg0: =&gt; <span name="java.lang.AnyRef.synchronized.T0" class="extype">T0</span></span>)</span><span class="result">: <span name="java.lang.AnyRef.synchronized.T0" class="extype">T0</span></span></span><div class="fullcomment"><dl class="attributes block"><dt>Definition Classes</dt><dd>AnyRef</dd></dl></div></li><li class="indented0 " name="parsley.Success#toEither" group="Ungrouped" fullComment="yes" data-isabs="false" visbl="pub"><a id="toEither:Either[String,A]"></a> <span class="permalink"><a href="../parsley/package$$Success.html#toEither:Either[String,A]" title="Permalink"><i class="material-icons"></i></a></span> <span class="modifier_kind"><span class="modifier"></span> <span class="kind">def</span></span> <span class="symbol"><span class="name">toEither</span><span class="result">: <span name="scala.Either" class="extype">Either</span>[<span name="scala.Predef.String" class="extype">String</span>, <span name="parsley.Success.A" class="extype">A</span>]</span></span><div class="fullcomment"><dl class="attributes block"><dt>Definition Classes</dt><dd><a href="" name="parsley.Success" id="parsley.Success" class="extype">Success</a> → <a href="package$$Result.html" name="parsley.Result" id="parsley.Result" class="extype">Result</a></dd></dl></div></li><li class="indented0 " name="parsley.Success#toOption" group="Ungrouped" fullComment="yes" data-isabs="false" visbl="pub"><a id="toOption:Option[A]"></a> <span class="permalink"><a href="../parsley/package$$Success.html#toOption:Option[A]" title="Permalink"><i class="material-icons"></i></a></span> <span class="modifier_kind"><span class="modifier"></span> <span class="kind">def</span></span> <span class="symbol"><span class="name">toOption</span><span class="result">: <span name="scala.Option" class="extype">Option</span>[<span name="parsley.Success.A" class="extype">A</span>]</span></span><div class="fullcomment"><dl class="attributes block"><dt>Definition Classes</dt><dd><a href="" name="parsley.Success" id="parsley.Success" class="extype">Success</a> → <a href="package$$Result.html" name="parsley.Result" id="parsley.Result" class="extype">Result</a></dd></dl></div></li><li class="indented0 " name="scala.AnyRef#wait" group="Ungrouped" fullComment="yes" data-isabs="false" visbl="pub"><a id="wait(x$1:Long,x$2:Int):Unit"></a><a id="wait(Long,Int):Unit"></a> <span class="permalink"><a href="../parsley/package$$Success.html#wait(x$1:Long,x$2:Int):Unit" title="Permalink"><i class="material-icons"></i></a></span> <span class="modifier_kind"><span class="modifier">final </span> <span class="kind">def</span></span> <span class="symbol"><span class="name">wait</span><span class="params">(<span name="arg0">arg0: <span name="scala.Long" class="extype">Long</span></span>, <span name="arg1">arg1: <span name="scala.Int" class="extype">Int</span></span>)</span><span class="result">: <span name="scala.Unit" class="extype">Unit</span></span></span><div class="fullcomment"><dl class="attributes block"><dt>Definition Classes</dt><dd>AnyRef</dd><dt>Annotations</dt><dd><span class="name">@throws</span><span class="args">(<span><span class="defval">classOf[java.lang.InterruptedException]</span></span>)</span> </dd></dl></div></li><li class="indented0 " name="scala.AnyRef#wait" group="Ungrouped" fullComment="yes" data-isabs="false" visbl="pub"><a id="wait(x$1:Long):Unit"></a><a id="wait(Long):Unit"></a> <span class="permalink"><a href="../parsley/package$$Success.html#wait(x$1:Long):Unit" title="Permalink"><i class="material-icons"></i></a></span> <span class="modifier_kind"><span class="modifier">final </span> <span class="kind">def</span></span> <span class="symbol"><span class="name">wait</span><span class="params">(<span name="arg0">arg0: <span name="scala.Long" class="extype">Long</span></span>)</span><span class="result">: <span name="scala.Unit" class="extype">Unit</span></span></span><div class="fullcomment"><dl class="attributes block"><dt>Definition Classes</dt><dd>AnyRef</dd><dt>Annotations</dt><dd><span class="name">@throws</span><span class="args">(<span><span class="defval">classOf[java.lang.InterruptedException]</span></span>)</span> <span class="name">@native</span><span class="args">()</span> </dd></dl></div></li><li class="indented0 " name="scala.AnyRef#wait" group="Ungrouped" fullComment="yes" data-isabs="false" visbl="pub"><a id="wait():Unit"></a> <span class="permalink"><a href="../parsley/package$$Success.html#wait():Unit" title="Permalink"><i class="material-icons"></i></a></span> <span class="modifier_kind"><span class="modifier">final </span> <span class="kind">def</span></span> <span class="symbol"><span class="name">wait</span><span class="params">()</span><span class="result">: <span name="scala.Unit" class="extype">Unit</span></span></span><div class="fullcomment"><dl class="attributes block"><dt>Definition Classes</dt><dd>AnyRef</dd><dt>Annotations</dt><dd><span class="name">@throws</span><span class="args">(<span><span class="defval">classOf[java.lang.InterruptedException]</span></span>)</span> </dd></dl></div></li><li class="indented0 " name="parsley.Success#x" group="Ungrouped" fullComment="no" data-isabs="false" visbl="pub"><a id="x:A"></a> <span class="permalink"><a href="../parsley/package$$Success.html#x:A" title="Permalink"><i class="material-icons"></i></a></span> <span class="modifier_kind"><span class="modifier"></span> <span class="kind">val</span></span> <span class="symbol"><span class="name">x</span><span class="result">: <span name="parsley.Success.A" class="extype">A</span></span></span></li></ol></div><div class="values members"><h3>Deprecated Value Members</h3><ol><li class="indented0 " name="scala.AnyRef#finalize" group="Ungrouped" fullComment="yes" data-isabs="false" visbl="prt"><a id="finalize():Unit"></a> <span class="permalink"><a href="../parsley/package$$Success.html#finalize():Unit" title="Permalink"><i class="material-icons"></i></a></span> <span class="modifier_kind"><span class="modifier"></span> <span class="kind">def</span></span> <span class="symbol"><span class="name deprecated" title="Deprecated: (Since version ) see corresponding Javadoc for more information.">finalize</span><span class="params">()</span><span class="result">: <span name="scala.Unit" class="extype">Unit</span></span></span><div class="fullcomment"><dl class="attributes block"><dt>Attributes</dt><dd>protected[<span name="java.lang" class="extype">lang</span>] </dd><dt>Definition Classes</dt><dd>AnyRef</dd><dt>Annotations</dt><dd><span class="name">@throws</span><span class="args">(<span><span class="symbol">classOf[java.lang.Throwable]</span></span>)</span> <span class="name">@Deprecated</span> <span class="name">@deprecated</span> </dd><dt>Deprecated</dt><dd class="cmt"><p><i>(Since version )</i> see corresponding Javadoc for more information.</p></dd></dl></div></li></ol></div></div><div id="inheritedMembers"><div name="java.io.Serializable" class="parent"><h3>Inherited from <span name="java.io.Serializable" class="extype">Serializable</span></h3></div><div name="scala.Product" class="parent"><h3>Inherited from <span name="scala.Product" class="extype">Product</span></h3></div><div name="scala.Equals" class="parent"><h3>Inherited from <span name="scala.Equals" class="extype">Equals</span></h3></div><div name="parsley.Result" class="parent"><h3>Inherited from <a href="package$$Result.html" name="parsley.Result" id="parsley.Result" class="extype">Result</a>[<span name="parsley.Success.A" class="extype">A</span>]</h3></div><div name="scala.AnyRef" class="parent"><h3>Inherited from <span name="scala.AnyRef" class="extype">AnyRef</span></h3></div><div name="scala.Any" class="parent"><h3>Inherited from <span name="scala.Any" class="extype">Any</span></h3></div></div><div id="groupedMembers"><div name="Ungrouped" class="group"><h3>Ungrouped</h3></div></div></div><div id="tooltip"></div><div id="footer"></div></body></div></div></div></body></html>
-=======
-<!DOCTYPE html >
-<html>
-        <head>
-          <meta http-equiv="X-UA-Compatible" content="IE=edge" />
-          <meta name="viewport" content="width=device-width, initial-scale=1.0, maximum-scale=1.0, user-scalable=no" />
-          <title></title>
-          <meta name="description" content="" />
-          <meta name="keywords" content="" />
-          <meta http-equiv="content-type" content="text/html; charset=UTF-8" />
-          
-      
-      <link href="../lib/index.css" media="screen" type="text/css" rel="stylesheet" />
-      <link href="../lib/template.css" media="screen" type="text/css" rel="stylesheet" />
-      <link href="../lib/diagrams.css" media="screen" type="text/css" rel="stylesheet" id="diagrams-css" />
-      <script type="text/javascript" src="../lib/jquery.min.js"></script>
-      <script type="text/javascript" src="../lib/jquery.panzoom.min.js"></script>
-      <script type="text/javascript" src="../lib/jquery.mousewheel.min.js"></script>
-      <script type="text/javascript" src="../lib/index.js"></script>
-      <script type="text/javascript" src="../index.js"></script>
-      <script type="text/javascript" src="../lib/scheduler.js"></script>
-      <script type="text/javascript" src="../lib/template.js"></script>
-      
-      <script type="text/javascript">
-        /* this variable can be used by the JS to determine the path to the root document */
-        var toRoot = '../';
-      </script>
-    
-        </head>
-        <body>
-      <div id="search">
-        <span id="doc-title"><span id="doc-version"></span></span>
-        <span class="close-results"><span class="left">&lt;</span> Back</span>
-        <div id="textfilter">
-          <span class="input">
-            <input autocapitalize="none" placeholder="Search" id="index-input" type="text" accesskey="/" />
-            <i class="clear material-icons"></i>
-            <i id="search-icon" class="material-icons"></i>
-          </span>
-        </div>
-    </div>
-      <div id="search-results">
-        <div id="search-progress">
-          <div id="progress-fill"></div>
-        </div>
-        <div id="results-content">
-          <div id="entity-results"></div>
-          <div id="member-results"></div>
-        </div>
-      </div>
-      <div id="content-scroll-container" style="-webkit-overflow-scrolling: touch;">
-        <div id="content-container" style="-webkit-overflow-scrolling: touch;">
-          <div id="subpackage-spacer">
-            <div id="packages">
-              <h1>Packages</h1>
-              <ul>
-                <li name="_root_.root" visbl="pub" class="indented0 " data-isabs="false" fullComment="yes" group="Ungrouped">
-      <a id="_root_"></a><a id="root:_root_"></a>
-      <span class="permalink">
-      <a href="../index.html" title="Permalink">
-        <i class="material-icons"></i>
-      </a>
-    </span>
-      <span class="modifier_kind">
-        <span class="modifier"></span>
-        <span class="kind">package</span>
-      </span>
-      <span class="symbol">
-        <a title="" href="../index.html"><span class="name">root</span></a>
-      </span>
-      
-      <div class="fullcomment"><dl class="attributes block"> <dt>Definition Classes</dt><dd><a href="../index.html" class="extype" name="_root_">root</a></dd></dl></div>
-    </li><li name="_root_.parsley" visbl="pub" class="indented1 " data-isabs="false" fullComment="yes" group="Ungrouped">
-      <a id="parsley"></a><a id="parsley:parsley"></a>
-      <span class="permalink">
-      <a href="../parsley/index.html" title="Permalink">
-        <i class="material-icons"></i>
-      </a>
-    </span>
-      <span class="modifier_kind">
-        <span class="modifier"></span>
-        <span class="kind">package</span>
-      </span>
-      <span class="symbol">
-        <a title="" href="index.html"><span class="name">parsley</span></a>
-      </span>
-      
-      <div class="fullcomment"><dl class="attributes block"> <dt>Definition Classes</dt><dd><a href="../index.html" class="extype" name="_root_">root</a></dd></dl></div>
-    </li><li name="parsley.instructions" visbl="pub" class="indented2 " data-isabs="false" fullComment="yes" group="Ungrouped">
-      <a id="instructions"></a><a id="instructions:instructions"></a>
-      <span class="permalink">
-      <a href="../parsley/instructions/index.html" title="Permalink">
-        <i class="material-icons"></i>
-      </a>
-    </span>
-      <span class="modifier_kind">
-        <span class="modifier"></span>
-        <span class="kind">package</span>
-      </span>
-      <span class="symbol">
-        <a title="" href="instructions/index.html"><span class="name">instructions</span></a>
-      </span>
-      
-      <div class="fullcomment"><dl class="attributes block"> <dt>Definition Classes</dt><dd><a href="index.html" class="extype" name="parsley">parsley</a></dd></dl></div>
-    </li><li class="current-entities indented1">
-                        <span class="separator"></span>
-                        <a class="object" href="BitGen$.html" title="This implementation uses a predicate to generate a BitSet."></a>
-                        <a href="BitGen$.html" title="This implementation uses a predicate to generate a BitSet.">BitGen</a>
-                      </li><li class="current-entities indented1">
-                        <span class="separator"></span>
-                        <a class="trait" href="package$$Breakpoint.html" title=""></a>
-                        <a href="package$$Breakpoint.html" title="">Breakpoint</a>
-                      </li><li class="current-entities indented1">
-                        <span class="separator"></span>
-                        <a class="object" href="Char$.html" title=""></a>
-                        <a href="Char$.html" title="">Char</a>
-                      </li><li class="current-entities indented1">
-                        <span class="separator"></span>
-                        <a class="object" href="CharSet$.html" title="This implementation uses a set of valid tokens."></a>
-                        <a href="CharSet$.html" title="This implementation uses a set of valid tokens.">CharSet</a>
-                      </li><li class="current-entities indented1">
-                        <span class="separator"></span>
-                        <a class="object" href="Combinator$.html" title=""></a>
-                        <a href="Combinator$.html" title="">Combinator</a>
-                      </li><li class="current-entities indented1">
-                        <span class="separator"></span>
-                        <a class="object" href="package$$EntryBreak$.html" title=""></a>
-                        <a href="package$$EntryBreak$.html" title="">EntryBreak</a>
-                      </li><li class="current-entities indented1">
-                        <span class="separator"></span>
-                        <a class="object" href="package$$ExitBreak$.html" title=""></a>
-                        <a href="package$$ExitBreak$.html" title="">ExitBreak</a>
-                      </li><li class="current-entities indented1">
-                        <a class="object" href="ExpressionParser$.html" title=""></a>
-                        <a class="class" href="ExpressionParser.html" title="This class is used to generate efficient expression parsers given a table of operators in operator of operator precedence and an atomic value that represents the smallest part of the expression."></a>
-                        <a href="ExpressionParser.html" title="This class is used to generate efficient expression parsers given a table of operators in operator of operator precedence and an atomic value that represents the smallest part of the expression.">ExpressionParser</a>
-                      </li><li class="current-entities indented1">
-                        <span class="separator"></span>
-                        <a class="class" href="package$$Failure.html" title="Returned on parsing failure"></a>
-                        <a href="package$$Failure.html" title="Returned on parsing failure">Failure</a>
-                      </li><li class="current-entities indented1">
-                        <span class="separator"></span>
-                        <a class="object" href="package$$FullBreak$.html" title=""></a>
-                        <a href="package$$FullBreak$.html" title="">FullBreak</a>
-                      </li><li class="current-entities indented1">
-                        <span class="separator"></span>
-                        <a class="trait" href="Impl.html" title="The Impl trait is used to provide implementation of the parser requirements from LanguageDef"></a>
-                        <a href="Impl.html" title="The Impl trait is used to provide implementation of the parser requirements from LanguageDef">Impl</a>
-                      </li><li class="current-entities indented1">
-                        <span class="separator"></span>
-                        <a class="object" href="Implicits$.html" title="Provides implicit conversions and lifts for different values and parsers."></a>
-                        <a href="Implicits$.html" title="Provides implicit conversions and lifts for different values and parsers.">Implicits</a>
-                      </li><li class="current-entities indented1">
-                        <a class="object" href="LanguageDef$.html" title=""></a>
-                        <a class="class" href="LanguageDef.html" title="This class is required to construct a TokenParser."></a>
-                        <a href="LanguageDef.html" title="This class is required to construct a TokenParser.">LanguageDef</a>
-                      </li><li class="current-entities indented1">
-                        <span class="separator"></span>
-                        <a class="object" href="package$$NoBreak$.html" title=""></a>
-                        <a href="package$$NoBreak$.html" title="">NoBreak</a>
-                      </li><li class="current-entities indented1">
-                        <span class="separator"></span>
-                        <a class="object" href="NotRequired$.html" title="This implementation states that the required functionality is not required."></a>
-                        <a href="NotRequired$.html" title="This implementation states that the required functionality is not required.">NotRequired</a>
-                      </li><li class="current-entities indented1">
-                        <span class="separator"></span>
-                        <a class="class" href="Parser.html" title="The implementation provided is a parser which parses the required token."></a>
-                        <a href="Parser.html" title="The implementation provided is a parser which parses the required token.">Parser</a>
-                      </li><li class="current-entities indented1">
-                        <a class="object" href="Parsley$.html" title=""></a>
-                        <a class="class" href="Parsley.html" title="This is the class that encapsulates the act of parsing and running an object of this class with runParser will parse the string given as input to runParser."></a>
-                        <a href="Parsley.html" title="This is the class that encapsulates the act of parsing and running an object of this class with runParser will parse the string given as input to runParser.">Parsley</a>
-                      </li><li class="current-entities indented1">
-                        <span class="separator"></span>
-                        <a class="class" href="Predicate.html" title="The implementation provided is a function which matches on the input streams characters"></a>
-                        <a href="Predicate.html" title="The implementation provided is a function which matches on the input streams characters">Predicate</a>
-                      </li><li class="current-entities indented1">
-                        <span class="separator"></span>
-                        <a class="class" href="package$$Result.html" title="Result of a parser."></a>
-                        <a href="package$$Result.html" title="Result of a parser.">Result</a>
-                      </li><li class="current-entities indented1">
-                        <span class="separator"></span>
-                        <a class="class" href="" title="Returned when a parser succeeded."></a>
-                        <a href="" title="Returned when a parser succeeded.">Success</a>
-                      </li><li class="current-entities indented1">
-                        <span class="separator"></span>
-                        <a class="class" href="TokenParser.html" title="When provided with a LanguageDef, this class will produce a large variety of parsers that can be used for tokenisation of a language."></a>
-                        <a href="TokenParser.html" title="When provided with a LanguageDef, this class will produce a large variety of parsers that can be used for tokenisation of a language.">TokenParser</a>
-                      </li><li class="current-entities indented1">
-                        <span class="separator"></span>
-                        <a class="class" href="package$$Var.html" title="This class is used to index registers within the mutable state."></a>
-                        <a href="package$$Var.html" title="This class is used to index registers within the mutable state.">Var</a>
-                      </li>
-              </ul>
-            </div>
-          </div>
-          <div id="content">
-            <body class="class type">
-      <div id="definition">
-        <div class="big-circle class">c</div>
-        <p id="owner"><a href="index.html" class="extype" name="parsley">parsley</a></p>
-        <h1>Success<span class="permalink">
-      <a href="../parsley/package$$Success.html" title="Permalink">
-        <i class="material-icons"></i>
-      </a>
-    </span></h1>
-        <h3><span class="morelinks"></span></h3>
-      </div>
-
-      <h4 id="signature" class="signature">
-      <span class="modifier_kind">
-        <span class="modifier"></span>
-        <span class="kind">case class</span>
-      </span>
-      <span class="symbol">
-        <span class="name">Success</span><span class="tparams">[<span name="A">A</span>]</span><span class="result"> extends <a href="package$$Result.html" class="extype" name="parsley.Result">Result</a>[<span class="extype" name="parsley.Success.A">A</span>] with <span class="extype" name="scala.Product">Product</span> with <span class="extype" name="scala.Serializable">Serializable</span></span>
-      </span>
-      </h4>
-
-      
-          <div id="comment" class="fullcommenttop"><div class="comment cmt"><p>Returned when a parser succeeded.</p></div><dl class="paramcmts block"><dt class="tparam">A</dt><dd class="cmt"><p>The type of expected success result</p></dd></dl><div class="toggleContainer block">
-          <span class="toggle">
-            Linear Supertypes
-          </span>
-          <div class="superTypes hiddenContent"><span class="extype" name="scala.Serializable">Serializable</span>, <span class="extype" name="java.io.Serializable">Serializable</span>, <span class="extype" name="scala.Product">Product</span>, <span class="extype" name="scala.Equals">Equals</span>, <a href="package$$Result.html" class="extype" name="parsley.Result">Result</a>[<span class="extype" name="parsley.Success.A">A</span>], <span class="extype" name="scala.AnyRef">AnyRef</span>, <span class="extype" name="scala.Any">Any</span></div>
-        </div></div>
-        
-
-      <div id="mbrsel">
-        <div class="toggle"></div>
-        <div id="memberfilter">
-          <i class="material-icons arrow"></i>
-          <span class="input">
-            <input id="mbrsel-input" placeholder="Filter all members" type="text" accesskey="/" />
-          </span>
-          <i class="clear material-icons"></i>
-        </div>
-        <div id="filterby">
-          <div id="order">
-            <span class="filtertype">Ordering</span>
-            <ol>
-              
-              <li class="alpha in"><span>Alphabetic</span></li>
-              <li class="inherit out"><span>By Inheritance</span></li>
-            </ol>
-          </div>
-          <div class="ancestors">
-                  <span class="filtertype">Inherited<br />
-                  </span>
-                  <ol id="linearization">
-                    <li class="in" name="parsley.Success"><span>Success</span></li><li class="in" name="scala.Serializable"><span>Serializable</span></li><li class="in" name="java.io.Serializable"><span>Serializable</span></li><li class="in" name="scala.Product"><span>Product</span></li><li class="in" name="scala.Equals"><span>Equals</span></li><li class="in" name="parsley.Result"><span>Result</span></li><li class="in" name="scala.AnyRef"><span>AnyRef</span></li><li class="in" name="scala.Any"><span>Any</span></li>
-                  </ol>
-                </div><div class="ancestors">
-              <span class="filtertype"></span>
-              <ol>
-                <li class="hideall out"><span>Hide All</span></li>
-                <li class="showall in"><span>Show All</span></li>
-              </ol>
-            </div>
-          <div id="visbl">
-              <span class="filtertype">Visibility</span>
-              <ol><li class="public in"><span>Public</span></li><li class="all out"><span>All</span></li></ol>
-            </div>
-        </div>
-      </div>
-
-      <div id="template">
-        <div id="allMembers">
-        
-
-        
-
-        
-
-        <div class="values members">
-              <h3>Value Members</h3>
-              <ol>
-                <li name="scala.AnyRef#!=" visbl="pub" class="indented0 " data-isabs="false" fullComment="yes" group="Ungrouped">
-      <a id="!=(x$1:Any):Boolean"></a><a id="!=(Any):Boolean"></a>
-      <span class="permalink">
-      <a href="../parsley/package$$Success.html#!=(x$1:Any):Boolean" title="Permalink">
-        <i class="material-icons"></i>
-      </a>
-    </span>
-      <span class="modifier_kind">
-        <span class="modifier">final </span>
-        <span class="kind">def</span>
-      </span>
-      <span class="symbol">
-        <span title="gt4s: $bang$eq" class="name">!=</span><span class="params">(<span name="arg0">arg0: <span class="extype" name="scala.Any">Any</span></span>)</span><span class="result">: <span class="extype" name="scala.Boolean">Boolean</span></span>
-      </span>
-      
-      <div class="fullcomment"><dl class="attributes block"> <dt>Definition Classes</dt><dd>AnyRef → Any</dd></dl></div>
-    </li><li name="scala.AnyRef###" visbl="pub" class="indented0 " data-isabs="false" fullComment="yes" group="Ungrouped">
-      <a id="##():Int"></a>
-      <span class="permalink">
-      <a href="../parsley/package$$Success.html###():Int" title="Permalink">
-        <i class="material-icons"></i>
-      </a>
-    </span>
-      <span class="modifier_kind">
-        <span class="modifier">final </span>
-        <span class="kind">def</span>
-      </span>
-      <span class="symbol">
-        <span title="gt4s: $hash$hash" class="name">##</span><span class="params">()</span><span class="result">: <span class="extype" name="scala.Int">Int</span></span>
-      </span>
-      
-      <div class="fullcomment"><dl class="attributes block"> <dt>Definition Classes</dt><dd>AnyRef → Any</dd></dl></div>
-    </li><li name="scala.AnyRef#==" visbl="pub" class="indented0 " data-isabs="false" fullComment="yes" group="Ungrouped">
-      <a id="==(x$1:Any):Boolean"></a><a id="==(Any):Boolean"></a>
-      <span class="permalink">
-      <a href="../parsley/package$$Success.html#==(x$1:Any):Boolean" title="Permalink">
-        <i class="material-icons"></i>
-      </a>
-    </span>
-      <span class="modifier_kind">
-        <span class="modifier">final </span>
-        <span class="kind">def</span>
-      </span>
-      <span class="symbol">
-        <span title="gt4s: $eq$eq" class="name">==</span><span class="params">(<span name="arg0">arg0: <span class="extype" name="scala.Any">Any</span></span>)</span><span class="result">: <span class="extype" name="scala.Boolean">Boolean</span></span>
-      </span>
-      
-      <div class="fullcomment"><dl class="attributes block"> <dt>Definition Classes</dt><dd>AnyRef → Any</dd></dl></div>
-    </li><li name="scala.Any#asInstanceOf" visbl="pub" class="indented0 " data-isabs="false" fullComment="yes" group="Ungrouped">
-      <a id="asInstanceOf[T0]:T0"></a>
-      <span class="permalink">
-      <a href="../parsley/package$$Success.html#asInstanceOf[T0]:T0" title="Permalink">
-        <i class="material-icons"></i>
-      </a>
-    </span>
-      <span class="modifier_kind">
-        <span class="modifier">final </span>
-        <span class="kind">def</span>
-      </span>
-      <span class="symbol">
-        <span class="name">asInstanceOf</span><span class="tparams">[<span name="T0">T0</span>]</span><span class="result">: <span class="extype" name="scala.Any.asInstanceOf.T0">T0</span></span>
-      </span>
-      
-      <div class="fullcomment"><dl class="attributes block"> <dt>Definition Classes</dt><dd>Any</dd></dl></div>
-    </li><li name="scala.AnyRef#clone" visbl="prt" class="indented0 " data-isabs="false" fullComment="yes" group="Ungrouped">
-      <a id="clone():Object"></a><a id="clone():AnyRef"></a>
-      <span class="permalink">
-      <a href="../parsley/package$$Success.html#clone():Object" title="Permalink">
-        <i class="material-icons"></i>
-      </a>
-    </span>
-      <span class="modifier_kind">
-        <span class="modifier"></span>
-        <span class="kind">def</span>
-      </span>
-      <span class="symbol">
-        <span class="name">clone</span><span class="params">()</span><span class="result">: <span class="extype" name="scala.AnyRef">AnyRef</span></span>
-      </span>
-      
-      <div class="fullcomment"><dl class="attributes block"> <dt>Attributes</dt><dd>protected[<span class="extype" name="java.lang">lang</span>] </dd><dt>Definition Classes</dt><dd>AnyRef</dd><dt>Annotations</dt><dd>
-                <span class="name">@throws</span><span class="args">(<span>
-      
-      <span class="defval" name="classOf[java.lang.CloneNotSupportedException]">...</span>
-    </span>)</span>
-              
-                <span class="name">@native</span><span class="args">()</span>
-              
-                <span class="name">@HotSpotIntrinsicCandidate</span><span class="args">()</span>
-              
-        </dd></dl></div>
-    </li><li name="scala.AnyRef#eq" visbl="pub" class="indented0 " data-isabs="false" fullComment="yes" group="Ungrouped">
-      <a id="eq(x$1:AnyRef):Boolean"></a><a id="eq(AnyRef):Boolean"></a>
-      <span class="permalink">
-      <a href="../parsley/package$$Success.html#eq(x$1:AnyRef):Boolean" title="Permalink">
-        <i class="material-icons"></i>
-      </a>
-    </span>
-      <span class="modifier_kind">
-        <span class="modifier">final </span>
-        <span class="kind">def</span>
-      </span>
-      <span class="symbol">
-        <span class="name">eq</span><span class="params">(<span name="arg0">arg0: <span class="extype" name="scala.AnyRef">AnyRef</span></span>)</span><span class="result">: <span class="extype" name="scala.Boolean">Boolean</span></span>
-      </span>
-      
-      <div class="fullcomment"><dl class="attributes block"> <dt>Definition Classes</dt><dd>AnyRef</dd></dl></div>
-    </li><li name="scala.AnyRef#getClass" visbl="pub" class="indented0 " data-isabs="false" fullComment="yes" group="Ungrouped">
-      <a id="getClass():Class[_]"></a>
-      <span class="permalink">
-      <a href="../parsley/package$$Success.html#getClass():Class[_]" title="Permalink">
-        <i class="material-icons"></i>
-      </a>
-    </span>
-      <span class="modifier_kind">
-        <span class="modifier">final </span>
-        <span class="kind">def</span>
-      </span>
-      <span class="symbol">
-        <span class="name">getClass</span><span class="params">()</span><span class="result">: <span class="extype" name="java.lang.Class">Class</span>[_]</span>
-      </span>
-      
-      <div class="fullcomment"><dl class="attributes block"> <dt>Definition Classes</dt><dd>AnyRef → Any</dd><dt>Annotations</dt><dd>
-                <span class="name">@native</span><span class="args">()</span>
-              
-                <span class="name">@HotSpotIntrinsicCandidate</span><span class="args">()</span>
-              
-        </dd></dl></div>
-    </li><li name="scala.Any#isInstanceOf" visbl="pub" class="indented0 " data-isabs="false" fullComment="yes" group="Ungrouped">
-      <a id="isInstanceOf[T0]:Boolean"></a>
-      <span class="permalink">
-      <a href="../parsley/package$$Success.html#isInstanceOf[T0]:Boolean" title="Permalink">
-        <i class="material-icons"></i>
-      </a>
-    </span>
-      <span class="modifier_kind">
-        <span class="modifier">final </span>
-        <span class="kind">def</span>
-      </span>
-      <span class="symbol">
-        <span class="name">isInstanceOf</span><span class="tparams">[<span name="T0">T0</span>]</span><span class="result">: <span class="extype" name="scala.Boolean">Boolean</span></span>
-      </span>
-      
-      <div class="fullcomment"><dl class="attributes block"> <dt>Definition Classes</dt><dd>Any</dd></dl></div>
-    </li><li name="scala.AnyRef#ne" visbl="pub" class="indented0 " data-isabs="false" fullComment="yes" group="Ungrouped">
-      <a id="ne(x$1:AnyRef):Boolean"></a><a id="ne(AnyRef):Boolean"></a>
-      <span class="permalink">
-      <a href="../parsley/package$$Success.html#ne(x$1:AnyRef):Boolean" title="Permalink">
-        <i class="material-icons"></i>
-      </a>
-    </span>
-      <span class="modifier_kind">
-        <span class="modifier">final </span>
-        <span class="kind">def</span>
-      </span>
-      <span class="symbol">
-        <span class="name">ne</span><span class="params">(<span name="arg0">arg0: <span class="extype" name="scala.AnyRef">AnyRef</span></span>)</span><span class="result">: <span class="extype" name="scala.Boolean">Boolean</span></span>
-      </span>
-      
-      <div class="fullcomment"><dl class="attributes block"> <dt>Definition Classes</dt><dd>AnyRef</dd></dl></div>
-    </li><li name="scala.AnyRef#notify" visbl="pub" class="indented0 " data-isabs="false" fullComment="yes" group="Ungrouped">
-      <a id="notify():Unit"></a>
-      <span class="permalink">
-      <a href="../parsley/package$$Success.html#notify():Unit" title="Permalink">
-        <i class="material-icons"></i>
-      </a>
-    </span>
-      <span class="modifier_kind">
-        <span class="modifier">final </span>
-        <span class="kind">def</span>
-      </span>
-      <span class="symbol">
-        <span class="name">notify</span><span class="params">()</span><span class="result">: <span class="extype" name="scala.Unit">Unit</span></span>
-      </span>
-      
-      <div class="fullcomment"><dl class="attributes block"> <dt>Definition Classes</dt><dd>AnyRef</dd><dt>Annotations</dt><dd>
-                <span class="name">@native</span><span class="args">()</span>
-              
-                <span class="name">@HotSpotIntrinsicCandidate</span><span class="args">()</span>
-              
-        </dd></dl></div>
-    </li><li name="scala.AnyRef#notifyAll" visbl="pub" class="indented0 " data-isabs="false" fullComment="yes" group="Ungrouped">
-      <a id="notifyAll():Unit"></a>
-      <span class="permalink">
-      <a href="../parsley/package$$Success.html#notifyAll():Unit" title="Permalink">
-        <i class="material-icons"></i>
-      </a>
-    </span>
-      <span class="modifier_kind">
-        <span class="modifier">final </span>
-        <span class="kind">def</span>
-      </span>
-      <span class="symbol">
-        <span class="name">notifyAll</span><span class="params">()</span><span class="result">: <span class="extype" name="scala.Unit">Unit</span></span>
-      </span>
-      
-      <div class="fullcomment"><dl class="attributes block"> <dt>Definition Classes</dt><dd>AnyRef</dd><dt>Annotations</dt><dd>
-                <span class="name">@native</span><span class="args">()</span>
-              
-                <span class="name">@HotSpotIntrinsicCandidate</span><span class="args">()</span>
-              
-        </dd></dl></div>
-    </li><li name="scala.AnyRef#synchronized" visbl="pub" class="indented0 " data-isabs="false" fullComment="yes" group="Ungrouped">
-      <a id="synchronized[T0](x$1:=&gt;T0):T0"></a><a id="synchronized[T0](⇒T0):T0"></a>
-      <span class="permalink">
-      <a href="../parsley/package$$Success.html#synchronized[T0](x$1:=&gt;T0):T0" title="Permalink">
-        <i class="material-icons"></i>
-      </a>
-    </span>
-      <span class="modifier_kind">
-        <span class="modifier">final </span>
-        <span class="kind">def</span>
-      </span>
-      <span class="symbol">
-        <span class="name">synchronized</span><span class="tparams">[<span name="T0">T0</span>]</span><span class="params">(<span name="arg0">arg0: ⇒ <span class="extype" name="java.lang.AnyRef.synchronized.T0">T0</span></span>)</span><span class="result">: <span class="extype" name="java.lang.AnyRef.synchronized.T0">T0</span></span>
-      </span>
-      
-      <div class="fullcomment"><dl class="attributes block"> <dt>Definition Classes</dt><dd>AnyRef</dd></dl></div>
-    </li><li name="parsley.Success#toEither" visbl="pub" class="indented0 " data-isabs="false" fullComment="yes" group="Ungrouped">
-      <a id="toEither:Either[String,A]"></a>
-      <span class="permalink">
-      <a href="../parsley/package$$Success.html#toEither:Either[String,A]" title="Permalink">
-        <i class="material-icons"></i>
-      </a>
-    </span>
-      <span class="modifier_kind">
-        <span class="modifier"></span>
-        <span class="kind">def</span>
-      </span>
-      <span class="symbol">
-        <span class="name">toEither</span><span class="result">: <span class="extype" name="scala.Either">Either</span>[<span class="extype" name="scala.Predef.String">String</span>, <span class="extype" name="parsley.Success.A">A</span>]</span>
-      </span>
-      
-      <div class="fullcomment"><dl class="attributes block"> <dt>Definition Classes</dt><dd><a href="" class="extype" name="parsley.Success">Success</a> → <a href="package$$Result.html" class="extype" name="parsley.Result">Result</a></dd></dl></div>
-    </li><li name="parsley.Success#toOption" visbl="pub" class="indented0 " data-isabs="false" fullComment="yes" group="Ungrouped">
-      <a id="toOption:Option[A]"></a>
-      <span class="permalink">
-      <a href="../parsley/package$$Success.html#toOption:Option[A]" title="Permalink">
-        <i class="material-icons"></i>
-      </a>
-    </span>
-      <span class="modifier_kind">
-        <span class="modifier"></span>
-        <span class="kind">def</span>
-      </span>
-      <span class="symbol">
-        <span class="name">toOption</span><span class="result">: <span class="extype" name="scala.Option">Option</span>[<span class="extype" name="parsley.Success.A">A</span>]</span>
-      </span>
-      
-      <div class="fullcomment"><dl class="attributes block"> <dt>Definition Classes</dt><dd><a href="" class="extype" name="parsley.Success">Success</a> → <a href="package$$Result.html" class="extype" name="parsley.Result">Result</a></dd></dl></div>
-    </li><li name="scala.AnyRef#wait" visbl="pub" class="indented0 " data-isabs="false" fullComment="yes" group="Ungrouped">
-      <a id="wait(x$1:Long,x$2:Int):Unit"></a><a id="wait(Long,Int):Unit"></a>
-      <span class="permalink">
-      <a href="../parsley/package$$Success.html#wait(x$1:Long,x$2:Int):Unit" title="Permalink">
-        <i class="material-icons"></i>
-      </a>
-    </span>
-      <span class="modifier_kind">
-        <span class="modifier">final </span>
-        <span class="kind">def</span>
-      </span>
-      <span class="symbol">
-        <span class="name">wait</span><span class="params">(<span name="arg0">arg0: <span class="extype" name="scala.Long">Long</span></span>, <span name="arg1">arg1: <span class="extype" name="scala.Int">Int</span></span>)</span><span class="result">: <span class="extype" name="scala.Unit">Unit</span></span>
-      </span>
-      
-      <div class="fullcomment"><dl class="attributes block"> <dt>Definition Classes</dt><dd>AnyRef</dd><dt>Annotations</dt><dd>
-                <span class="name">@throws</span><span class="args">(<span>
-      
-      <span class="defval" name="classOf[java.lang.InterruptedException]">...</span>
-    </span>)</span>
-              
-        </dd></dl></div>
-    </li><li name="scala.AnyRef#wait" visbl="pub" class="indented0 " data-isabs="false" fullComment="yes" group="Ungrouped">
-      <a id="wait(x$1:Long):Unit"></a><a id="wait(Long):Unit"></a>
-      <span class="permalink">
-      <a href="../parsley/package$$Success.html#wait(x$1:Long):Unit" title="Permalink">
-        <i class="material-icons"></i>
-      </a>
-    </span>
-      <span class="modifier_kind">
-        <span class="modifier">final </span>
-        <span class="kind">def</span>
-      </span>
-      <span class="symbol">
-        <span class="name">wait</span><span class="params">(<span name="arg0">arg0: <span class="extype" name="scala.Long">Long</span></span>)</span><span class="result">: <span class="extype" name="scala.Unit">Unit</span></span>
-      </span>
-      
-      <div class="fullcomment"><dl class="attributes block"> <dt>Definition Classes</dt><dd>AnyRef</dd><dt>Annotations</dt><dd>
-                <span class="name">@throws</span><span class="args">(<span>
-      
-      <span class="defval" name="classOf[java.lang.InterruptedException]">...</span>
-    </span>)</span>
-              
-                <span class="name">@native</span><span class="args">()</span>
-              
-        </dd></dl></div>
-    </li><li name="scala.AnyRef#wait" visbl="pub" class="indented0 " data-isabs="false" fullComment="yes" group="Ungrouped">
-      <a id="wait():Unit"></a>
-      <span class="permalink">
-      <a href="../parsley/package$$Success.html#wait():Unit" title="Permalink">
-        <i class="material-icons"></i>
-      </a>
-    </span>
-      <span class="modifier_kind">
-        <span class="modifier">final </span>
-        <span class="kind">def</span>
-      </span>
-      <span class="symbol">
-        <span class="name">wait</span><span class="params">()</span><span class="result">: <span class="extype" name="scala.Unit">Unit</span></span>
-      </span>
-      
-      <div class="fullcomment"><dl class="attributes block"> <dt>Definition Classes</dt><dd>AnyRef</dd><dt>Annotations</dt><dd>
-                <span class="name">@throws</span><span class="args">(<span>
-      
-      <span class="defval" name="classOf[java.lang.InterruptedException]">...</span>
-    </span>)</span>
-              
-        </dd></dl></div>
-    </li><li name="parsley.Success#x" visbl="pub" class="indented0 " data-isabs="false" fullComment="no" group="Ungrouped">
-      <a id="x:A"></a>
-      <span class="permalink">
-      <a href="../parsley/package$$Success.html#x:A" title="Permalink">
-        <i class="material-icons"></i>
-      </a>
-    </span>
-      <span class="modifier_kind">
-        <span class="modifier"></span>
-        <span class="kind">val</span>
-      </span>
-      <span class="symbol">
-        <span class="name">x</span><span class="result">: <span class="extype" name="parsley.Success.A">A</span></span>
-      </span>
-      
-      
-    </li>
-              </ol>
-            </div>
-
-        
-
-        <div class="values members">
-              <h3>Deprecated Value Members</h3>
-              <ol><li name="scala.AnyRef#finalize" visbl="prt" class="indented0 " data-isabs="false" fullComment="yes" group="Ungrouped">
-      <a id="finalize():Unit"></a>
-      <span class="permalink">
-      <a href="../parsley/package$$Success.html#finalize():Unit" title="Permalink">
-        <i class="material-icons"></i>
-      </a>
-    </span>
-      <span class="modifier_kind">
-        <span class="modifier"></span>
-        <span class="kind">def</span>
-      </span>
-      <span class="symbol">
-        <span class="name deprecated" title="Deprecated: (Since version ) see corresponding Javadoc for more information.">finalize</span><span class="params">()</span><span class="result">: <span class="extype" name="scala.Unit">Unit</span></span>
-      </span>
-      
-      <div class="fullcomment"><dl class="attributes block"> <dt>Attributes</dt><dd>protected[<span class="extype" name="java.lang">lang</span>] </dd><dt>Definition Classes</dt><dd>AnyRef</dd><dt>Annotations</dt><dd>
-                <span class="name">@throws</span><span class="args">(<span>
-      
-      <span class="symbol">classOf[java.lang.Throwable]</span>
-    </span>)</span>
-              
-                <span class="name">@Deprecated</span>
-              
-                <span class="name">@deprecated</span>
-              
-        </dd><dt>Deprecated</dt><dd class="cmt"><p><i>(Since version )</i> see corresponding Javadoc for more information.</p></dd></dl></div>
-    </li></ol>
-            </div>
-        </div>
-
-        <div id="inheritedMembers">
-        <div class="parent" name="scala.Serializable">
-              <h3>Inherited from <span class="extype" name="scala.Serializable">Serializable</span></h3>
-            </div><div class="parent" name="java.io.Serializable">
-              <h3>Inherited from <span class="extype" name="java.io.Serializable">Serializable</span></h3>
-            </div><div class="parent" name="scala.Product">
-              <h3>Inherited from <span class="extype" name="scala.Product">Product</span></h3>
-            </div><div class="parent" name="scala.Equals">
-              <h3>Inherited from <span class="extype" name="scala.Equals">Equals</span></h3>
-            </div><div class="parent" name="parsley.Result">
-              <h3>Inherited from <a href="package$$Result.html" class="extype" name="parsley.Result">Result</a>[<span class="extype" name="parsley.Success.A">A</span>]</h3>
-            </div><div class="parent" name="scala.AnyRef">
-              <h3>Inherited from <span class="extype" name="scala.AnyRef">AnyRef</span></h3>
-            </div><div class="parent" name="scala.Any">
-              <h3>Inherited from <span class="extype" name="scala.Any">Any</span></h3>
-            </div>
-        
-        </div>
-
-        <div id="groupedMembers">
-        <div class="group" name="Ungrouped">
-              <h3>Ungrouped</h3>
-              
-            </div>
-        </div>
-
-      </div>
-
-      <div id="tooltip"></div>
-
-      <div id="footer">  </div>
-    </body>
-          </div>
-        </div>
-      </div>
-    </body>
-      </html>
->>>>>>> d5450a3c
+<!DOCTYPE html ><html><head><meta http-equiv="X-UA-Compatible" content="IE=edge"/><meta content="width=device-width, initial-scale=1.0, maximum-scale=1.0, user-scalable=no" name="viewport"/><title></title><meta content="" name="description"/><meta content="" name="keywords"/><meta http-equiv="content-type" content="text/html; charset=UTF-8"/><link href="../lib/index.css" media="screen" type="text/css" rel="stylesheet"/><link href="../lib/template.css" media="screen" type="text/css" rel="stylesheet"/><link href="../lib/print.css" media="print" type="text/css" rel="stylesheet"/><link href="../lib/diagrams.css" media="screen" type="text/css" rel="stylesheet" id="diagrams-css"/><script type="text/javascript" src="../lib/jquery.min.js"></script><script type="text/javascript" src="../lib/index.js"></script><script type="text/javascript" src="../index.js"></script><script type="text/javascript" src="../lib/scheduler.js"></script><script type="text/javascript" src="../lib/template.js"></script><script type="text/javascript">/* this variable can be used by the JS to determine the path to the root document */
+var toRoot = '../';</script></head><body><div id="search"><span id="doc-title"><span id="doc-version"></span></span> <span class="close-results"><span class="left">&lt;</span> Back</span><div id="textfilter"><span class="input"><input autocapitalize="none" placeholder="Search" id="index-input" type="text" accesskey="/"/><i class="clear material-icons"></i><i id="search-icon" class="material-icons"></i></span></div></div><div id="search-results"><div id="search-progress"><div id="progress-fill"></div></div><div id="results-content"><div id="entity-results"></div><div id="member-results"></div></div></div><div id="content-scroll-container" style="-webkit-overflow-scrolling: touch;"><div id="content-container" style="-webkit-overflow-scrolling: touch;"><div id="subpackage-spacer"><div id="packages"><h1>Packages</h1><ul><li class="indented0 " name="_root_.root" group="Ungrouped" fullComment="yes" data-isabs="false" visbl="pub"><a id="_root_"></a><a id="root:_root_"></a> <span class="permalink"><a href="../index.html" title="Permalink"><i class="material-icons"></i></a></span> <span class="modifier_kind"><span class="modifier"></span> <span class="kind">package</span></span> <span class="symbol"><a href="../index.html" title=""><span class="name">root</span></a></span><div class="fullcomment"><dl class="attributes block"><dt>Definition Classes</dt><dd><a href="../index.html" name="_root_" id="_root_" class="extype">root</a></dd></dl></div></li><li class="indented1 " name="_root_.parsley" group="Ungrouped" fullComment="yes" data-isabs="false" visbl="pub"><a id="parsley"></a><a id="parsley:parsley"></a> <span class="permalink"><a href="../parsley/index.html" title="Permalink"><i class="material-icons"></i></a></span> <span class="modifier_kind"><span class="modifier"></span> <span class="kind">package</span></span> <span class="symbol"><a href="index.html" title=""><span class="name">parsley</span></a></span><div class="fullcomment"><dl class="attributes block"><dt>Definition Classes</dt><dd><a href="../index.html" name="_root_" id="_root_" class="extype">root</a></dd></dl></div></li><li class="indented2 " name="parsley.instructions" group="Ungrouped" fullComment="yes" data-isabs="false" visbl="pub"><a id="instructions"></a><a id="instructions:instructions"></a> <span class="permalink"><a href="../parsley/instructions/index.html" title="Permalink"><i class="material-icons"></i></a></span> <span class="modifier_kind"><span class="modifier"></span> <span class="kind">package</span></span> <span class="symbol"><a href="instructions/index.html" title=""><span class="name">instructions</span></a></span><div class="fullcomment"><dl class="attributes block"><dt>Definition Classes</dt><dd><a href="index.html" name="parsley" id="parsley" class="extype">parsley</a></dd></dl></div></li><li class="current-entities indented1"><span class="separator"></span> <a href="BitGen$.html" title="This implementation uses a predicate to generate a BitSet." class="object"></a><a href="BitGen$.html" title="This implementation uses a predicate to generate a BitSet.">BitGen</a></li><li class="current-entities indented1"><span class="separator"></span> <a href="package$$Breakpoint.html" title="" class="trait"></a><a href="package$$Breakpoint.html" title="">Breakpoint</a></li><li class="current-entities indented1"><span class="separator"></span> <a href="Char$.html" title="" class="object"></a><a href="Char$.html" title="">Char</a></li><li class="current-entities indented1"><span class="separator"></span> <a href="CharSet$.html" title="This implementation uses a set of valid tokens." class="object"></a><a href="CharSet$.html" title="This implementation uses a set of valid tokens.">CharSet</a></li><li class="current-entities indented1"><span class="separator"></span> <a href="Combinator$.html" title="" class="object"></a><a href="Combinator$.html" title="">Combinator</a></li><li class="current-entities indented1"><span class="separator"></span> <a href="package$$EntryBreak$.html" title="" class="object"></a><a href="package$$EntryBreak$.html" title="">EntryBreak</a></li><li class="current-entities indented1"><span class="separator"></span> <a href="package$$ExitBreak$.html" title="" class="object"></a><a href="package$$ExitBreak$.html" title="">ExitBreak</a></li><li class="current-entities indented1"><a href="ExpressionParser$.html" title="" class="object"></a> <a href="ExpressionParser.html" title="This class is used to generate efficient expression parsers given a table of operators in operator of operator precedence and an atomic value that represents the smallest part of the expression." class="class"></a><a href="ExpressionParser.html" title="This class is used to generate efficient expression parsers given a table of operators in operator of operator precedence and an atomic value that represents the smallest part of the expression.">ExpressionParser</a></li><li class="current-entities indented1"><span class="separator"></span> <a href="package$$Failure.html" title="Returned on parsing failure" class="class"></a><a href="package$$Failure.html" title="Returned on parsing failure">Failure</a></li><li class="current-entities indented1"><span class="separator"></span> <a href="package$$FullBreak$.html" title="" class="object"></a><a href="package$$FullBreak$.html" title="">FullBreak</a></li><li class="current-entities indented1"><span class="separator"></span> <a href="Impl.html" title="The Impl trait is used to provide implementation of the parser requirements from LanguageDef" class="trait"></a><a href="Impl.html" title="The Impl trait is used to provide implementation of the parser requirements from LanguageDef">Impl</a></li><li class="current-entities indented1"><span class="separator"></span> <a href="Implicits$.html" title="Provides implicit conversions and lifts for different values and parsers." class="object"></a><a href="Implicits$.html" title="Provides implicit conversions and lifts for different values and parsers.">Implicits</a></li><li class="current-entities indented1"><a href="LanguageDef$.html" title="" class="object"></a> <a href="LanguageDef.html" title="This class is required to construct a TokenParser." class="class"></a><a href="LanguageDef.html" title="This class is required to construct a TokenParser.">LanguageDef</a></li><li class="current-entities indented1"><span class="separator"></span> <a href="package$$NoBreak$.html" title="" class="object"></a><a href="package$$NoBreak$.html" title="">NoBreak</a></li><li class="current-entities indented1"><span class="separator"></span> <a href="NotRequired$.html" title="This implementation states that the required functionality is not required." class="object"></a><a href="NotRequired$.html" title="This implementation states that the required functionality is not required.">NotRequired</a></li><li class="current-entities indented1"><span class="separator"></span> <a href="Parser.html" title="The implementation provided is a parser which parses the required token." class="class"></a><a href="Parser.html" title="The implementation provided is a parser which parses the required token.">Parser</a></li><li class="current-entities indented1"><a href="Parsley$.html" title="" class="object"></a> <a href="Parsley.html" title="This is the class that encapsulates the act of parsing and running an object of this class with runParser will parse the string given as input to runParser." class="class"></a><a href="Parsley.html" title="This is the class that encapsulates the act of parsing and running an object of this class with runParser will parse the string given as input to runParser.">Parsley</a></li><li class="current-entities indented1"><span class="separator"></span> <a href="Predicate.html" title="The implementation provided is a function which matches on the input streams characters" class="class"></a><a href="Predicate.html" title="The implementation provided is a function which matches on the input streams characters">Predicate</a></li><li class="current-entities indented1"><span class="separator"></span> <a href="package$$Result.html" title="Result of a parser." class="class"></a><a href="package$$Result.html" title="Result of a parser.">Result</a></li><li class="current-entities indented1"><span class="separator"></span> <a href="" title="Returned when a parser succeeded." class="class"></a><a href="" title="Returned when a parser succeeded.">Success</a></li><li class="current-entities indented1"><span class="separator"></span> <a href="TokenParser.html" title="When provided with a LanguageDef, this class will produce a large variety of parsers that can be used for tokenisation of a language." class="class"></a><a href="TokenParser.html" title="When provided with a LanguageDef, this class will produce a large variety of parsers that can be used for tokenisation of a language.">TokenParser</a></li><li class="current-entities indented1"><span class="separator"></span> <a href="package$$Var.html" title="This class is used to index registers within the mutable state." class="class"></a><a href="package$$Var.html" title="This class is used to index registers within the mutable state.">Var</a></li></ul></div></div><div id="content"><body class="class type"><div id="definition"><div class="big-circle class">c</div><p id="owner"><a href="index.html" name="parsley" id="parsley" class="extype">parsley</a></p><h1>Success<span class="permalink"><a href="../parsley/package$$Success.html" title="Permalink"><i class="material-icons"></i></a></span></h1><h3><span class="morelinks"></span></h3></div><h4 id="signature" class="signature"><span class="modifier_kind"><span class="modifier"></span> <span class="kind">case class</span></span> <span class="symbol"><span class="name">Success</span><span class="tparams">[<span name="A">A</span>]</span><span class="result"> extends <a href="package$$Result.html" name="parsley.Result" id="parsley.Result" class="extype">Result</a>[<span name="parsley.Success.A" class="extype">A</span>] with <span name="scala.Product" class="extype">Product</span> with <span name="scala.Serializable" class="extype">Serializable</span></span></span></h4><div id="comment" class="fullcommenttop"><div class="comment cmt"><p>Returned when a parser succeeded.</p></div><dl class="paramcmts block"><dt class="tparam">A</dt><dd class="cmt"><p>The type of expected success result</p></dd></dl><div class="toggleContainer"><div class="toggle block"><span>Linear Supertypes</span><div class="superTypes hiddenContent"><span name="java.io.Serializable" class="extype">Serializable</span>, <span name="scala.Product" class="extype">Product</span>, <span name="scala.Equals" class="extype">Equals</span>, <a href="package$$Result.html" name="parsley.Result" id="parsley.Result" class="extype">Result</a>[<span name="parsley.Success.A" class="extype">A</span>], <span name="scala.AnyRef" class="extype">AnyRef</span>, <span name="scala.Any" class="extype">Any</span></div></div></div></div><div id="mbrsel"><div class="toggle"></div><div id="memberfilter"><i class="material-icons arrow"></i><span class="input"><input placeholder="Filter all members" id="mbrsel-input" type="text" accesskey="/"/></span><i class="clear material-icons"></i></div><div id="filterby"><div id="order"><span class="filtertype">Ordering</span><ol><li class="alpha in"><span>Alphabetic</span></li><li class="inherit out"><span>By Inheritance</span></li></ol></div><div class="ancestors"><span class="filtertype">Inherited<br/></span><ol id="linearization"><li class="in" name="parsley.Success"><span>Success</span></li><li class="in" name="java.io.Serializable"><span>Serializable</span></li><li class="in" name="scala.Product"><span>Product</span></li><li class="in" name="scala.Equals"><span>Equals</span></li><li class="in" name="parsley.Result"><span>Result</span></li><li class="in" name="scala.AnyRef"><span>AnyRef</span></li><li class="in" name="scala.Any"><span>Any</span></li></ol></div><div class="ancestors"><span class="filtertype"></span><ol><li class="hideall out"><span>Hide All</span></li><li class="showall in"><span>Show All</span></li></ol></div><div id="visbl"><span class="filtertype">Visibility</span><ol><li class="public in"><span>Public</span></li><li class="protected out"><span>Protected</span></li></ol></div></div></div><div id="template"><div id="allMembers"><div class="values members"><h3>Value Members</h3><ol><li class="indented0 " name="scala.AnyRef#!=" group="Ungrouped" fullComment="yes" data-isabs="false" visbl="pub"><a id="!=(x$1:Any):Boolean"></a><a id="!=(Any):Boolean"></a> <span class="permalink"><a href="../parsley/package$$Success.html#!=(x$1:Any):Boolean" title="Permalink"><i class="material-icons"></i></a></span> <span class="modifier_kind"><span class="modifier">final </span> <span class="kind">def</span></span> <span class="symbol"><span class="name" title="gt4s: $bang$eq">!=</span><span class="params">(<span name="arg0">arg0: <span name="scala.Any" class="extype">Any</span></span>)</span><span class="result">: <span name="scala.Boolean" class="extype">Boolean</span></span></span><div class="fullcomment"><dl class="attributes block"><dt>Definition Classes</dt><dd>AnyRef → Any</dd></dl></div></li><li class="indented0 " name="scala.AnyRef###" group="Ungrouped" fullComment="yes" data-isabs="false" visbl="pub"><a id="##():Int"></a> <span class="permalink"><a href="../parsley/package$$Success.html###():Int" title="Permalink"><i class="material-icons"></i></a></span> <span class="modifier_kind"><span class="modifier">final </span> <span class="kind">def</span></span> <span class="symbol"><span class="name" title="gt4s: $hash$hash">##</span><span class="params">()</span><span class="result">: <span name="scala.Int" class="extype">Int</span></span></span><div class="fullcomment"><dl class="attributes block"><dt>Definition Classes</dt><dd>AnyRef → Any</dd></dl></div></li><li class="indented0 " name="scala.AnyRef#==" group="Ungrouped" fullComment="yes" data-isabs="false" visbl="pub"><a id="==(x$1:Any):Boolean"></a><a id="==(Any):Boolean"></a> <span class="permalink"><a href="../parsley/package$$Success.html#==(x$1:Any):Boolean" title="Permalink"><i class="material-icons"></i></a></span> <span class="modifier_kind"><span class="modifier">final </span> <span class="kind">def</span></span> <span class="symbol"><span class="name" title="gt4s: $eq$eq">==</span><span class="params">(<span name="arg0">arg0: <span name="scala.Any" class="extype">Any</span></span>)</span><span class="result">: <span name="scala.Boolean" class="extype">Boolean</span></span></span><div class="fullcomment"><dl class="attributes block"><dt>Definition Classes</dt><dd>AnyRef → Any</dd></dl></div></li><li class="indented0 " name="scala.Any#asInstanceOf" group="Ungrouped" fullComment="yes" data-isabs="false" visbl="pub"><a id="asInstanceOf[T0]:T0"></a> <span class="permalink"><a href="../parsley/package$$Success.html#asInstanceOf[T0]:T0" title="Permalink"><i class="material-icons"></i></a></span> <span class="modifier_kind"><span class="modifier">final </span> <span class="kind">def</span></span> <span class="symbol"><span class="name">asInstanceOf</span><span class="tparams">[<span name="T0">T0</span>]</span><span class="result">: <span name="scala.Any.asInstanceOf.T0" class="extype">T0</span></span></span><div class="fullcomment"><dl class="attributes block"><dt>Definition Classes</dt><dd>Any</dd></dl></div></li><li class="indented0 " name="scala.AnyRef#clone" group="Ungrouped" fullComment="yes" data-isabs="false" visbl="prt"><a id="clone():Object"></a><a id="clone():AnyRef"></a> <span class="permalink"><a href="../parsley/package$$Success.html#clone():Object" title="Permalink"><i class="material-icons"></i></a></span> <span class="modifier_kind"><span class="modifier"></span> <span class="kind">def</span></span> <span class="symbol"><span class="name">clone</span><span class="params">()</span><span class="result">: <span name="scala.AnyRef" class="extype">AnyRef</span></span></span><div class="fullcomment"><dl class="attributes block"><dt>Attributes</dt><dd>protected[<span name="java.lang" class="extype">lang</span>] </dd><dt>Definition Classes</dt><dd>AnyRef</dd><dt>Annotations</dt><dd><span class="name">@throws</span><span class="args">(<span><span class="defval">classOf[java.lang.CloneNotSupportedException]</span></span>)</span> <span class="name">@native</span><span class="args">()</span> <span class="name">@HotSpotIntrinsicCandidate</span><span class="args">()</span> </dd></dl></div></li><li class="indented0 " name="scala.AnyRef#eq" group="Ungrouped" fullComment="yes" data-isabs="false" visbl="pub"><a id="eq(x$1:AnyRef):Boolean"></a><a id="eq(AnyRef):Boolean"></a> <span class="permalink"><a href="../parsley/package$$Success.html#eq(x$1:AnyRef):Boolean" title="Permalink"><i class="material-icons"></i></a></span> <span class="modifier_kind"><span class="modifier">final </span> <span class="kind">def</span></span> <span class="symbol"><span class="name">eq</span><span class="params">(<span name="arg0">arg0: <span name="scala.AnyRef" class="extype">AnyRef</span></span>)</span><span class="result">: <span name="scala.Boolean" class="extype">Boolean</span></span></span><div class="fullcomment"><dl class="attributes block"><dt>Definition Classes</dt><dd>AnyRef</dd></dl></div></li><li class="indented0 " name="scala.AnyRef#getClass" group="Ungrouped" fullComment="yes" data-isabs="false" visbl="pub"><a id="getClass():Class[_]"></a><a id="getClass():Class[_&lt;:AnyRef]"></a> <span class="permalink"><a href="../parsley/package$$Success.html#getClass():Class[_]" title="Permalink"><i class="material-icons"></i></a></span> <span class="modifier_kind"><span class="modifier">final </span> <span class="kind">def</span></span> <span class="symbol"><span class="name">getClass</span><span class="params">()</span><span class="result">: <span name="java.lang.Class" class="extype">Class</span>[_ &lt;: <span name="scala.AnyRef" class="extype">AnyRef</span>]</span></span><div class="fullcomment"><dl class="attributes block"><dt>Definition Classes</dt><dd>AnyRef → Any</dd><dt>Annotations</dt><dd><span class="name">@native</span><span class="args">()</span> <span class="name">@HotSpotIntrinsicCandidate</span><span class="args">()</span> </dd></dl></div></li><li class="indented0 " name="scala.Any#isInstanceOf" group="Ungrouped" fullComment="yes" data-isabs="false" visbl="pub"><a id="isInstanceOf[T0]:Boolean"></a> <span class="permalink"><a href="../parsley/package$$Success.html#isInstanceOf[T0]:Boolean" title="Permalink"><i class="material-icons"></i></a></span> <span class="modifier_kind"><span class="modifier">final </span> <span class="kind">def</span></span> <span class="symbol"><span class="name">isInstanceOf</span><span class="tparams">[<span name="T0">T0</span>]</span><span class="result">: <span name="scala.Boolean" class="extype">Boolean</span></span></span><div class="fullcomment"><dl class="attributes block"><dt>Definition Classes</dt><dd>Any</dd></dl></div></li><li class="indented0 " name="scala.AnyRef#ne" group="Ungrouped" fullComment="yes" data-isabs="false" visbl="pub"><a id="ne(x$1:AnyRef):Boolean"></a><a id="ne(AnyRef):Boolean"></a> <span class="permalink"><a href="../parsley/package$$Success.html#ne(x$1:AnyRef):Boolean" title="Permalink"><i class="material-icons"></i></a></span> <span class="modifier_kind"><span class="modifier">final </span> <span class="kind">def</span></span> <span class="symbol"><span class="name">ne</span><span class="params">(<span name="arg0">arg0: <span name="scala.AnyRef" class="extype">AnyRef</span></span>)</span><span class="result">: <span name="scala.Boolean" class="extype">Boolean</span></span></span><div class="fullcomment"><dl class="attributes block"><dt>Definition Classes</dt><dd>AnyRef</dd></dl></div></li><li class="indented0 " name="scala.AnyRef#notify" group="Ungrouped" fullComment="yes" data-isabs="false" visbl="pub"><a id="notify():Unit"></a> <span class="permalink"><a href="../parsley/package$$Success.html#notify():Unit" title="Permalink"><i class="material-icons"></i></a></span> <span class="modifier_kind"><span class="modifier">final </span> <span class="kind">def</span></span> <span class="symbol"><span class="name">notify</span><span class="params">()</span><span class="result">: <span name="scala.Unit" class="extype">Unit</span></span></span><div class="fullcomment"><dl class="attributes block"><dt>Definition Classes</dt><dd>AnyRef</dd><dt>Annotations</dt><dd><span class="name">@native</span><span class="args">()</span> <span class="name">@HotSpotIntrinsicCandidate</span><span class="args">()</span> </dd></dl></div></li><li class="indented0 " name="scala.AnyRef#notifyAll" group="Ungrouped" fullComment="yes" data-isabs="false" visbl="pub"><a id="notifyAll():Unit"></a> <span class="permalink"><a href="../parsley/package$$Success.html#notifyAll():Unit" title="Permalink"><i class="material-icons"></i></a></span> <span class="modifier_kind"><span class="modifier">final </span> <span class="kind">def</span></span> <span class="symbol"><span class="name">notifyAll</span><span class="params">()</span><span class="result">: <span name="scala.Unit" class="extype">Unit</span></span></span><div class="fullcomment"><dl class="attributes block"><dt>Definition Classes</dt><dd>AnyRef</dd><dt>Annotations</dt><dd><span class="name">@native</span><span class="args">()</span> <span class="name">@HotSpotIntrinsicCandidate</span><span class="args">()</span> </dd></dl></div></li><li class="indented0 " name="scala.Product#productElementNames" group="Ungrouped" fullComment="yes" data-isabs="false" visbl="pub"><a id="productElementNames:Iterator[String]"></a> <span class="permalink"><a href="../parsley/package$$Success.html#productElementNames:Iterator[String]" title="Permalink"><i class="material-icons"></i></a></span> <span class="modifier_kind"><span class="modifier"></span> <span class="kind">def</span></span> <span class="symbol"><span class="name">productElementNames</span><span class="result">: <span name="scala.Iterator" class="extype">Iterator</span>[<span name="scala.Predef.String" class="extype">String</span>]</span></span><div class="fullcomment"><dl class="attributes block"><dt>Definition Classes</dt><dd>Product</dd></dl></div></li><li class="indented0 " name="scala.AnyRef#synchronized" group="Ungrouped" fullComment="yes" data-isabs="false" visbl="pub"><a id="synchronized[T0](x$1:=&gt;T0):T0"></a><a id="synchronized[T0](=&gt;T0):T0"></a> <span class="permalink"><a href="../parsley/package$$Success.html#synchronized[T0](x$1:=&gt;T0):T0" title="Permalink"><i class="material-icons"></i></a></span> <span class="modifier_kind"><span class="modifier">final </span> <span class="kind">def</span></span> <span class="symbol"><span class="name">synchronized</span><span class="tparams">[<span name="T0">T0</span>]</span><span class="params">(<span name="arg0">arg0: =&gt; <span name="java.lang.AnyRef.synchronized.T0" class="extype">T0</span></span>)</span><span class="result">: <span name="java.lang.AnyRef.synchronized.T0" class="extype">T0</span></span></span><div class="fullcomment"><dl class="attributes block"><dt>Definition Classes</dt><dd>AnyRef</dd></dl></div></li><li class="indented0 " name="parsley.Success#toEither" group="Ungrouped" fullComment="yes" data-isabs="false" visbl="pub"><a id="toEither:Either[String,A]"></a> <span class="permalink"><a href="../parsley/package$$Success.html#toEither:Either[String,A]" title="Permalink"><i class="material-icons"></i></a></span> <span class="modifier_kind"><span class="modifier"></span> <span class="kind">def</span></span> <span class="symbol"><span class="name">toEither</span><span class="result">: <span name="scala.Either" class="extype">Either</span>[<span name="scala.Predef.String" class="extype">String</span>, <span name="parsley.Success.A" class="extype">A</span>]</span></span><div class="fullcomment"><dl class="attributes block"><dt>Definition Classes</dt><dd><a href="" name="parsley.Success" id="parsley.Success" class="extype">Success</a> → <a href="package$$Result.html" name="parsley.Result" id="parsley.Result" class="extype">Result</a></dd></dl></div></li><li class="indented0 " name="parsley.Success#toOption" group="Ungrouped" fullComment="yes" data-isabs="false" visbl="pub"><a id="toOption:Option[A]"></a> <span class="permalink"><a href="../parsley/package$$Success.html#toOption:Option[A]" title="Permalink"><i class="material-icons"></i></a></span> <span class="modifier_kind"><span class="modifier"></span> <span class="kind">def</span></span> <span class="symbol"><span class="name">toOption</span><span class="result">: <span name="scala.Option" class="extype">Option</span>[<span name="parsley.Success.A" class="extype">A</span>]</span></span><div class="fullcomment"><dl class="attributes block"><dt>Definition Classes</dt><dd><a href="" name="parsley.Success" id="parsley.Success" class="extype">Success</a> → <a href="package$$Result.html" name="parsley.Result" id="parsley.Result" class="extype">Result</a></dd></dl></div></li><li class="indented0 " name="scala.AnyRef#wait" group="Ungrouped" fullComment="yes" data-isabs="false" visbl="pub"><a id="wait(x$1:Long,x$2:Int):Unit"></a><a id="wait(Long,Int):Unit"></a> <span class="permalink"><a href="../parsley/package$$Success.html#wait(x$1:Long,x$2:Int):Unit" title="Permalink"><i class="material-icons"></i></a></span> <span class="modifier_kind"><span class="modifier">final </span> <span class="kind">def</span></span> <span class="symbol"><span class="name">wait</span><span class="params">(<span name="arg0">arg0: <span name="scala.Long" class="extype">Long</span></span>, <span name="arg1">arg1: <span name="scala.Int" class="extype">Int</span></span>)</span><span class="result">: <span name="scala.Unit" class="extype">Unit</span></span></span><div class="fullcomment"><dl class="attributes block"><dt>Definition Classes</dt><dd>AnyRef</dd><dt>Annotations</dt><dd><span class="name">@throws</span><span class="args">(<span><span class="defval">classOf[java.lang.InterruptedException]</span></span>)</span> </dd></dl></div></li><li class="indented0 " name="scala.AnyRef#wait" group="Ungrouped" fullComment="yes" data-isabs="false" visbl="pub"><a id="wait(x$1:Long):Unit"></a><a id="wait(Long):Unit"></a> <span class="permalink"><a href="../parsley/package$$Success.html#wait(x$1:Long):Unit" title="Permalink"><i class="material-icons"></i></a></span> <span class="modifier_kind"><span class="modifier">final </span> <span class="kind">def</span></span> <span class="symbol"><span class="name">wait</span><span class="params">(<span name="arg0">arg0: <span name="scala.Long" class="extype">Long</span></span>)</span><span class="result">: <span name="scala.Unit" class="extype">Unit</span></span></span><div class="fullcomment"><dl class="attributes block"><dt>Definition Classes</dt><dd>AnyRef</dd><dt>Annotations</dt><dd><span class="name">@throws</span><span class="args">(<span><span class="defval">classOf[java.lang.InterruptedException]</span></span>)</span> <span class="name">@native</span><span class="args">()</span> </dd></dl></div></li><li class="indented0 " name="scala.AnyRef#wait" group="Ungrouped" fullComment="yes" data-isabs="false" visbl="pub"><a id="wait():Unit"></a> <span class="permalink"><a href="../parsley/package$$Success.html#wait():Unit" title="Permalink"><i class="material-icons"></i></a></span> <span class="modifier_kind"><span class="modifier">final </span> <span class="kind">def</span></span> <span class="symbol"><span class="name">wait</span><span class="params">()</span><span class="result">: <span name="scala.Unit" class="extype">Unit</span></span></span><div class="fullcomment"><dl class="attributes block"><dt>Definition Classes</dt><dd>AnyRef</dd><dt>Annotations</dt><dd><span class="name">@throws</span><span class="args">(<span><span class="defval">classOf[java.lang.InterruptedException]</span></span>)</span> </dd></dl></div></li><li class="indented0 " name="parsley.Success#x" group="Ungrouped" fullComment="no" data-isabs="false" visbl="pub"><a id="x:A"></a> <span class="permalink"><a href="../parsley/package$$Success.html#x:A" title="Permalink"><i class="material-icons"></i></a></span> <span class="modifier_kind"><span class="modifier"></span> <span class="kind">val</span></span> <span class="symbol"><span class="name">x</span><span class="result">: <span name="parsley.Success.A" class="extype">A</span></span></span></li></ol></div><div class="values members"><h3>Deprecated Value Members</h3><ol><li class="indented0 " name="scala.AnyRef#finalize" group="Ungrouped" fullComment="yes" data-isabs="false" visbl="prt"><a id="finalize():Unit"></a> <span class="permalink"><a href="../parsley/package$$Success.html#finalize():Unit" title="Permalink"><i class="material-icons"></i></a></span> <span class="modifier_kind"><span class="modifier"></span> <span class="kind">def</span></span> <span class="symbol"><span class="name deprecated" title="Deprecated: (Since version ) see corresponding Javadoc for more information.">finalize</span><span class="params">()</span><span class="result">: <span name="scala.Unit" class="extype">Unit</span></span></span><div class="fullcomment"><dl class="attributes block"><dt>Attributes</dt><dd>protected[<span name="java.lang" class="extype">lang</span>] </dd><dt>Definition Classes</dt><dd>AnyRef</dd><dt>Annotations</dt><dd><span class="name">@throws</span><span class="args">(<span><span class="symbol">classOf[java.lang.Throwable]</span></span>)</span> <span class="name">@Deprecated</span> <span class="name">@deprecated</span> </dd><dt>Deprecated</dt><dd class="cmt"><p><i>(Since version )</i> see corresponding Javadoc for more information.</p></dd></dl></div></li></ol></div></div><div id="inheritedMembers"><div name="java.io.Serializable" class="parent"><h3>Inherited from <span name="java.io.Serializable" class="extype">Serializable</span></h3></div><div name="scala.Product" class="parent"><h3>Inherited from <span name="scala.Product" class="extype">Product</span></h3></div><div name="scala.Equals" class="parent"><h3>Inherited from <span name="scala.Equals" class="extype">Equals</span></h3></div><div name="parsley.Result" class="parent"><h3>Inherited from <a href="package$$Result.html" name="parsley.Result" id="parsley.Result" class="extype">Result</a>[<span name="parsley.Success.A" class="extype">A</span>]</h3></div><div name="scala.AnyRef" class="parent"><h3>Inherited from <span name="scala.AnyRef" class="extype">AnyRef</span></h3></div><div name="scala.Any" class="parent"><h3>Inherited from <span name="scala.Any" class="extype">Any</span></h3></div></div><div id="groupedMembers"><div name="Ungrouped" class="group"><h3>Ungrouped</h3></div></div></div><div id="tooltip"></div><div id="footer"></div></body></div></div></div></body></html>
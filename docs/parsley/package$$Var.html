<<<<<<< HEAD
<!DOCTYPE html ><html><head><meta http-equiv="X-UA-Compatible" content="IE=edge"/><meta content="width=device-width, initial-scale=1.0, maximum-scale=1.0, user-scalable=no" name="viewport"/><title>Parsley documentation  - parsley.Var</title><meta content="Parsley documentation - parsley.Var" name="description"/><meta content="Parsley documentation parsley.Var" name="keywords"/><meta http-equiv="content-type" content="text/html; charset=UTF-8"/><link href="../lib/index.css" media="screen" type="text/css" rel="stylesheet"/><link href="../lib/template.css" media="screen" type="text/css" rel="stylesheet"/><link href="../lib/print.css" media="print" type="text/css" rel="stylesheet"/><link href="../lib/diagrams.css" media="screen" type="text/css" rel="stylesheet" id="diagrams-css"/><script type="text/javascript" src="../lib/jquery.min.js"></script><script type="text/javascript" src="../lib/index.js"></script><script type="text/javascript" src="../index.js"></script><script type="text/javascript" src="../lib/scheduler.js"></script><script type="text/javascript" src="../lib/template.js"></script><script type="text/javascript">/* this variable can be used by the JS to determine the path to the root document */
var toRoot = '../';</script></head><body><div id="search"><span id="doc-title">Parsley documentation<span id="doc-version"></span></span> <span class="close-results"><span class="left">&lt;</span> Back</span><div id="textfilter"><span class="input"><input autocapitalize="none" placeholder="Search" id="index-input" type="text" accesskey="/"/><i class="clear material-icons"></i><i id="search-icon" class="material-icons"></i></span></div></div><div id="search-results"><div id="search-progress"><div id="progress-fill"></div></div><div id="results-content"><div id="entity-results"></div><div id="member-results"></div></div></div><div id="content-scroll-container" style="-webkit-overflow-scrolling: touch;"><div id="content-container" style="-webkit-overflow-scrolling: touch;"><div id="subpackage-spacer"><div id="packages"><h1>Packages</h1><ul><li class="indented0 " name="_root_.root" group="Ungrouped" fullComment="yes" data-isabs="false" visbl="pub"><a id="_root_"></a><a id="root:_root_"></a> <span class="permalink"><a href="../index.html" title="Permalink"><i class="material-icons"></i></a></span> <span class="modifier_kind"><span class="modifier"></span> <span class="kind">package</span></span> <span class="symbol"><a href="../index.html" title=""><span class="name">root</span></a></span><div class="fullcomment"><dl class="attributes block"><dt>Definition Classes</dt><dd><a href="../index.html" name="_root_" id="_root_" class="extype">root</a></dd></dl></div></li><li class="indented1 " name="_root_.parsley" group="Ungrouped" fullComment="yes" data-isabs="false" visbl="pub"><a id="parsley"></a><a id="parsley:parsley"></a> <span class="permalink"><a href="../parsley/index.html" title="Permalink"><i class="material-icons"></i></a></span> <span class="modifier_kind"><span class="modifier"></span> <span class="kind">package</span></span> <span class="symbol"><a href="index.html" title=""><span class="name">parsley</span></a></span><div class="fullcomment"><dl class="attributes block"><dt>Definition Classes</dt><dd><a href="../index.html" name="_root_" id="_root_" class="extype">root</a></dd></dl></div></li><li class="indented2 " name="parsley.instructions" group="Ungrouped" fullComment="yes" data-isabs="false" visbl="pub"><a id="instructions"></a><a id="instructions:instructions"></a> <span class="permalink"><a href="../parsley/instructions/index.html" title="Permalink"><i class="material-icons"></i></a></span> <span class="modifier_kind"><span class="modifier"></span> <span class="kind">package</span></span> <span class="symbol"><a href="instructions/index.html" title=""><span class="name">instructions</span></a></span><div class="fullcomment"><dl class="attributes block"><dt>Definition Classes</dt><dd><a href="index.html" name="parsley" id="parsley" class="extype">parsley</a></dd></dl></div></li><li class="current-entities indented1"><span class="separator"></span> <a href="BitGen$.html" title="This implementation uses a predicate to generate a BitSet." class="object"></a><a href="BitGen$.html" title="This implementation uses a predicate to generate a BitSet.">BitGen</a></li><li class="current-entities indented1"><span class="separator"></span> <a href="package$$Breakpoint.html" title="" class="trait"></a><a href="package$$Breakpoint.html" title="">Breakpoint</a></li><li class="current-entities indented1"><span class="separator"></span> <a href="Char$.html" title="" class="object"></a><a href="Char$.html" title="">Char</a></li><li class="current-entities indented1"><span class="separator"></span> <a href="CharSet$.html" title="This implementation uses a set of valid tokens." class="object"></a><a href="CharSet$.html" title="This implementation uses a set of valid tokens.">CharSet</a></li><li class="current-entities indented1"><span class="separator"></span> <a href="Combinator$.html" title="" class="object"></a><a href="Combinator$.html" title="">Combinator</a></li><li class="current-entities indented1"><span class="separator"></span> <a href="package$$EntryBreak$.html" title="" class="object"></a><a href="package$$EntryBreak$.html" title="">EntryBreak</a></li><li class="current-entities indented1"><span class="separator"></span> <a href="package$$ExitBreak$.html" title="" class="object"></a><a href="package$$ExitBreak$.html" title="">ExitBreak</a></li><li class="current-entities indented1"><a href="ExpressionParser$.html" title="" class="object"></a> <a href="ExpressionParser.html" title="This class is used to generate efficient expression parsers given a table of operators in operator of operator precedence and an atomic value that represents the smallest part of the expression." class="class"></a><a href="ExpressionParser.html" title="This class is used to generate efficient expression parsers given a table of operators in operator of operator precedence and an atomic value that represents the smallest part of the expression.">ExpressionParser</a></li><li class="current-entities indented1"><span class="separator"></span> <a href="package$$Failure.html" title="Returned on parsing failure" class="class"></a><a href="package$$Failure.html" title="Returned on parsing failure">Failure</a></li><li class="current-entities indented1"><span class="separator"></span> <a href="package$$FullBreak$.html" title="" class="object"></a><a href="package$$FullBreak$.html" title="">FullBreak</a></li><li class="current-entities indented1"><span class="separator"></span> <a href="Impl.html" title="The Impl trait is used to provide implementation of the parser requirements from LanguageDef" class="trait"></a><a href="Impl.html" title="The Impl trait is used to provide implementation of the parser requirements from LanguageDef">Impl</a></li><li class="current-entities indented1"><span class="separator"></span> <a href="Implicits$.html" title="Provides implicit conversions and lifts for different values and parsers." class="object"></a><a href="Implicits$.html" title="Provides implicit conversions and lifts for different values and parsers.">Implicits</a></li><li class="current-entities indented1"><a href="LanguageDef$.html" title="" class="object"></a> <a href="LanguageDef.html" title="This class is required to construct a TokenParser." class="class"></a><a href="LanguageDef.html" title="This class is required to construct a TokenParser.">LanguageDef</a></li><li class="current-entities indented1"><span class="separator"></span> <a href="package$$NoBreak$.html" title="" class="object"></a><a href="package$$NoBreak$.html" title="">NoBreak</a></li><li class="current-entities indented1"><span class="separator"></span> <a href="NotRequired$.html" title="This implementation states that the required functionality is not required." class="object"></a><a href="NotRequired$.html" title="This implementation states that the required functionality is not required.">NotRequired</a></li><li class="current-entities indented1"><span class="separator"></span> <a href="Parser.html" title="The implementation provided is a parser which parses the required token." class="class"></a><a href="Parser.html" title="The implementation provided is a parser which parses the required token.">Parser</a></li><li class="current-entities indented1"><a href="Parsley$.html" title="" class="object"></a> <a href="Parsley.html" title="This is the class that encapsulates the act of parsing and running an object of this class with runParser will parse the string given as input to runParser." class="class"></a><a href="Parsley.html" title="This is the class that encapsulates the act of parsing and running an object of this class with runParser will parse the string given as input to runParser.">Parsley</a></li><li class="current-entities indented1"><span class="separator"></span> <a href="Predicate.html" title="The implementation provided is a function which matches on the input streams characters" class="class"></a><a href="Predicate.html" title="The implementation provided is a function which matches on the input streams characters">Predicate</a></li><li class="current-entities indented1"><span class="separator"></span> <a href="package$$Result.html" title="Result of a parser." class="class"></a><a href="package$$Result.html" title="Result of a parser.">Result</a></li><li class="current-entities indented1"><span class="separator"></span> <a href="package$$Success.html" title="Returned when a parser succeeded." class="class"></a><a href="package$$Success.html" title="Returned when a parser succeeded.">Success</a></li><li class="current-entities indented1"><span class="separator"></span> <a href="TokenParser.html" title="When provided with a LanguageDef, this class will produce a large variety of parsers that can be used for tokenisation of a language." class="class"></a><a href="TokenParser.html" title="When provided with a LanguageDef, this class will produce a large variety of parsers that can be used for tokenisation of a language.">TokenParser</a></li><li class="current-entities indented1"><span class="separator"></span> <a href="" title="This class is used to index registers within the mutable state." class="class"></a><a href="" title="This class is used to index registers within the mutable state.">Var</a></li></ul></div></div><div id="content"><body class="class type"><div id="definition"><div class="big-circle class">c</div><p id="owner"><a href="index.html" name="parsley" id="parsley" class="extype">parsley</a></p><h1>Var<span class="permalink"><a href="../parsley/package$$Var.html" title="Permalink"><i class="material-icons"></i></a></span></h1><h3><span class="morelinks"></span></h3></div><h4 id="signature" class="signature"><span class="modifier_kind"><span class="modifier">final </span> <span class="kind">case class</span></span> <span class="symbol"><span class="name">Var</span><span class="params">(<span name="v">v: <span name="scala.Int" class="extype">Int</span></span>)</span><span class="result"> extends <span name="scala.AnyVal" class="extype">AnyVal</span> with <span name="scala.Product" class="extype">Product</span> with <span name="scala.Serializable" class="extype">Serializable</span></span></span></h4><div id="comment" class="fullcommenttop"><div class="comment cmt"><p>This class is used to index registers within the mutable state.
Currently, there are only 4 available registers, so use them wisely!</p></div><dl class="paramcmts block"><dt class="param">v</dt><dd class="cmt"><p>The index of the register to interact with</p></dd></dl><div class="toggleContainer"><div class="toggle block"><span>Linear Supertypes</span><div class="superTypes hiddenContent"><span name="java.io.Serializable" class="extype">Serializable</span>, <span name="scala.Product" class="extype">Product</span>, <span name="scala.Equals" class="extype">Equals</span>, <span name="scala.AnyVal" class="extype">AnyVal</span>, <span name="scala.Any" class="extype">Any</span></div></div></div></div><div id="mbrsel"><div class="toggle"></div><div id="memberfilter"><i class="material-icons arrow"></i><span class="input"><input placeholder="Filter all members" id="mbrsel-input" type="text" accesskey="/"/></span><i class="clear material-icons"></i></div><div id="filterby"><div id="order"><span class="filtertype">Ordering</span><ol><li class="alpha in"><span>Alphabetic</span></li><li class="inherit out"><span>By Inheritance</span></li></ol></div><div class="ancestors"><span class="filtertype">Inherited<br/></span><ol id="linearization"><li class="in" name="parsley.Var"><span>Var</span></li><li class="in" name="java.io.Serializable"><span>Serializable</span></li><li class="in" name="scala.Product"><span>Product</span></li><li class="in" name="scala.Equals"><span>Equals</span></li><li class="in" name="scala.AnyVal"><span>AnyVal</span></li><li class="in" name="scala.Any"><span>Any</span></li></ol></div><div class="ancestors"><span class="filtertype"></span><ol><li class="hideall out"><span>Hide All</span></li><li class="showall in"><span>Show All</span></li></ol></div><div id="visbl"><span class="filtertype">Visibility</span><ol><li class="public in"><span>Public</span></li><li class="protected out"><span>Protected</span></li></ol></div></div></div><div id="template"><div id="allMembers"><div id="constructors" class="members"><h3>Instance Constructors</h3><ol><li class="indented0 " name="parsley.Var#&lt;init&gt;" group="Ungrouped" fullComment="yes" data-isabs="false" visbl="pub"><a id="&lt;init&gt;(v:Int):parsley.package.Var"></a><a id="&lt;init&gt;:Var"></a> <span class="permalink"><a href="../parsley/package$$Var.html#&lt;init&gt;(v:Int):parsley.package.Var" title="Permalink"><i class="material-icons"></i></a></span> <span class="modifier_kind"><span class="modifier"></span> <span class="kind">new</span></span> <span class="symbol"><span class="name">Var</span><span class="params">(<span name="v">v: <span name="scala.Int" class="extype">Int</span></span>)</span></span><p class="shortcomment cmt"></p><div class="fullcomment"><div class="comment cmt"></div><dl class="paramcmts block"><dt class="param">v</dt><dd class="cmt"><p>The index of the register to interact with</p></dd></dl></div></li></ol></div><div class="values members"><h3>Value Members</h3><ol><li class="indented0 " name="scala.Any#!=" group="Ungrouped" fullComment="yes" data-isabs="false" visbl="pub"><a id="!=(x$1:Any):Boolean"></a><a id="!=(Any):Boolean"></a> <span class="permalink"><a href="../parsley/package$$Var.html#!=(x$1:Any):Boolean" title="Permalink"><i class="material-icons"></i></a></span> <span class="modifier_kind"><span class="modifier">final </span> <span class="kind">def</span></span> <span class="symbol"><span class="name" title="gt4s: $bang$eq">!=</span><span class="params">(<span name="arg0">arg0: <span name="scala.Any" class="extype">Any</span></span>)</span><span class="result">: <span name="scala.Boolean" class="extype">Boolean</span></span></span><div class="fullcomment"><dl class="attributes block"><dt>Definition Classes</dt><dd>Any</dd></dl></div></li><li class="indented0 " name="scala.Any###" group="Ungrouped" fullComment="yes" data-isabs="false" visbl="pub"><a id="##():Int"></a> <span class="permalink"><a href="../parsley/package$$Var.html###():Int" title="Permalink"><i class="material-icons"></i></a></span> <span class="modifier_kind"><span class="modifier">final </span> <span class="kind">def</span></span> <span class="symbol"><span class="name" title="gt4s: $hash$hash">##</span><span class="params">()</span><span class="result">: <span name="scala.Int" class="extype">Int</span></span></span><div class="fullcomment"><dl class="attributes block"><dt>Definition Classes</dt><dd>Any</dd></dl></div></li><li class="indented0 " name="scala.Any#==" group="Ungrouped" fullComment="yes" data-isabs="false" visbl="pub"><a id="==(x$1:Any):Boolean"></a><a id="==(Any):Boolean"></a> <span class="permalink"><a href="../parsley/package$$Var.html#==(x$1:Any):Boolean" title="Permalink"><i class="material-icons"></i></a></span> <span class="modifier_kind"><span class="modifier">final </span> <span class="kind">def</span></span> <span class="symbol"><span class="name" title="gt4s: $eq$eq">==</span><span class="params">(<span name="arg0">arg0: <span name="scala.Any" class="extype">Any</span></span>)</span><span class="result">: <span name="scala.Boolean" class="extype">Boolean</span></span></span><div class="fullcomment"><dl class="attributes block"><dt>Definition Classes</dt><dd>Any</dd></dl></div></li><li class="indented0 " name="scala.Any#asInstanceOf" group="Ungrouped" fullComment="yes" data-isabs="false" visbl="pub"><a id="asInstanceOf[T0]:T0"></a> <span class="permalink"><a href="../parsley/package$$Var.html#asInstanceOf[T0]:T0" title="Permalink"><i class="material-icons"></i></a></span> <span class="modifier_kind"><span class="modifier">final </span> <span class="kind">def</span></span> <span class="symbol"><span class="name">asInstanceOf</span><span class="tparams">[<span name="T0">T0</span>]</span><span class="result">: <span name="scala.Any.asInstanceOf.T0" class="extype">T0</span></span></span><div class="fullcomment"><dl class="attributes block"><dt>Definition Classes</dt><dd>Any</dd></dl></div></li><li class="indented0 " name="scala.AnyVal#getClass" group="Ungrouped" fullComment="yes" data-isabs="false" visbl="pub"><a id="getClass():Class[_&lt;:AnyVal]"></a> <span class="permalink"><a href="../parsley/package$$Var.html#getClass():Class[_&lt;:AnyVal]" title="Permalink"><i class="material-icons"></i></a></span> <span class="modifier_kind"><span class="modifier"></span> <span class="kind">def</span></span> <span class="symbol"><span class="name">getClass</span><span class="params">()</span><span class="result">: <span name="scala.Predef.Class" class="extype">Class</span>[_ &lt;: <span name="scala.AnyVal" class="extype">AnyVal</span>]</span></span><div class="fullcomment"><dl class="attributes block"><dt>Definition Classes</dt><dd>AnyVal → Any</dd></dl></div></li><li class="indented0 " name="scala.Any#isInstanceOf" group="Ungrouped" fullComment="yes" data-isabs="false" visbl="pub"><a id="isInstanceOf[T0]:Boolean"></a> <span class="permalink"><a href="../parsley/package$$Var.html#isInstanceOf[T0]:Boolean" title="Permalink"><i class="material-icons"></i></a></span> <span class="modifier_kind"><span class="modifier">final </span> <span class="kind">def</span></span> <span class="symbol"><span class="name">isInstanceOf</span><span class="tparams">[<span name="T0">T0</span>]</span><span class="result">: <span name="scala.Boolean" class="extype">Boolean</span></span></span><div class="fullcomment"><dl class="attributes block"><dt>Definition Classes</dt><dd>Any</dd></dl></div></li><li class="indented0 " name="scala.Product#productElementNames" group="Ungrouped" fullComment="yes" data-isabs="false" visbl="pub"><a id="productElementNames:Iterator[String]"></a> <span class="permalink"><a href="../parsley/package$$Var.html#productElementNames:Iterator[String]" title="Permalink"><i class="material-icons"></i></a></span> <span class="modifier_kind"><span class="modifier"></span> <span class="kind">def</span></span> <span class="symbol"><span class="name">productElementNames</span><span class="result">: <span name="scala.Iterator" class="extype">Iterator</span>[<span name="scala.Predef.String" class="extype">String</span>]</span></span><div class="fullcomment"><dl class="attributes block"><dt>Definition Classes</dt><dd>Product</dd></dl></div></li><li class="indented0 " name="parsley.Var#v" group="Ungrouped" fullComment="no" data-isabs="false" visbl="pub"><a id="v:Int"></a> <span class="permalink"><a href="../parsley/package$$Var.html#v:Int" title="Permalink"><i class="material-icons"></i></a></span> <span class="modifier_kind"><span class="modifier"></span> <span class="kind">val</span></span> <span class="symbol"><span class="name">v</span><span class="result">: <span name="scala.Int" class="extype">Int</span></span></span></li></ol></div></div><div id="inheritedMembers"><div name="java.io.Serializable" class="parent"><h3>Inherited from <span name="java.io.Serializable" class="extype">Serializable</span></h3></div><div name="scala.Product" class="parent"><h3>Inherited from <span name="scala.Product" class="extype">Product</span></h3></div><div name="scala.Equals" class="parent"><h3>Inherited from <span name="scala.Equals" class="extype">Equals</span></h3></div><div name="scala.AnyVal" class="parent"><h3>Inherited from <span name="scala.AnyVal" class="extype">AnyVal</span></h3></div><div name="scala.Any" class="parent"><h3>Inherited from <span name="scala.Any" class="extype">Any</span></h3></div></div><div id="groupedMembers"><div name="Ungrouped" class="group"><h3>Ungrouped</h3></div></div></div><div id="tooltip"></div><div id="footer"></div></body></div></div></div></body></html>
=======
<!DOCTYPE html >
<html>
        <head>
          <meta http-equiv="X-UA-Compatible" content="IE=edge" />
          <meta name="viewport" content="width=device-width, initial-scale=1.0, maximum-scale=1.0, user-scalable=no" />
          <title></title>
          <meta name="description" content="" />
          <meta name="keywords" content="" />
          <meta http-equiv="content-type" content="text/html; charset=UTF-8" />
          
      
      <link href="../lib/index.css" media="screen" type="text/css" rel="stylesheet" />
      <link href="../lib/template.css" media="screen" type="text/css" rel="stylesheet" />
      <link href="../lib/diagrams.css" media="screen" type="text/css" rel="stylesheet" id="diagrams-css" />
      <script type="text/javascript" src="../lib/jquery.min.js"></script>
      <script type="text/javascript" src="../lib/jquery.panzoom.min.js"></script>
      <script type="text/javascript" src="../lib/jquery.mousewheel.min.js"></script>
      <script type="text/javascript" src="../lib/index.js"></script>
      <script type="text/javascript" src="../index.js"></script>
      <script type="text/javascript" src="../lib/scheduler.js"></script>
      <script type="text/javascript" src="../lib/template.js"></script>
      
      <script type="text/javascript">
        /* this variable can be used by the JS to determine the path to the root document */
        var toRoot = '../';
      </script>
    
        </head>
        <body>
      <div id="search">
        <span id="doc-title"><span id="doc-version"></span></span>
        <span class="close-results"><span class="left">&lt;</span> Back</span>
        <div id="textfilter">
          <span class="input">
            <input autocapitalize="none" placeholder="Search" id="index-input" type="text" accesskey="/" />
            <i class="clear material-icons"></i>
            <i id="search-icon" class="material-icons"></i>
          </span>
        </div>
    </div>
      <div id="search-results">
        <div id="search-progress">
          <div id="progress-fill"></div>
        </div>
        <div id="results-content">
          <div id="entity-results"></div>
          <div id="member-results"></div>
        </div>
      </div>
      <div id="content-scroll-container" style="-webkit-overflow-scrolling: touch;">
        <div id="content-container" style="-webkit-overflow-scrolling: touch;">
          <div id="subpackage-spacer">
            <div id="packages">
              <h1>Packages</h1>
              <ul>
                <li name="_root_.root" visbl="pub" class="indented0 " data-isabs="false" fullComment="yes" group="Ungrouped">
      <a id="_root_"></a><a id="root:_root_"></a>
      <span class="permalink">
      <a href="../index.html" title="Permalink">
        <i class="material-icons"></i>
      </a>
    </span>
      <span class="modifier_kind">
        <span class="modifier"></span>
        <span class="kind">package</span>
      </span>
      <span class="symbol">
        <a title="" href="../index.html"><span class="name">root</span></a>
      </span>
      
      <div class="fullcomment"><dl class="attributes block"> <dt>Definition Classes</dt><dd><a href="../index.html" class="extype" name="_root_">root</a></dd></dl></div>
    </li><li name="_root_.parsley" visbl="pub" class="indented1 " data-isabs="false" fullComment="yes" group="Ungrouped">
      <a id="parsley"></a><a id="parsley:parsley"></a>
      <span class="permalink">
      <a href="../parsley/index.html" title="Permalink">
        <i class="material-icons"></i>
      </a>
    </span>
      <span class="modifier_kind">
        <span class="modifier"></span>
        <span class="kind">package</span>
      </span>
      <span class="symbol">
        <a title="" href="index.html"><span class="name">parsley</span></a>
      </span>
      
      <div class="fullcomment"><dl class="attributes block"> <dt>Definition Classes</dt><dd><a href="../index.html" class="extype" name="_root_">root</a></dd></dl></div>
    </li><li name="parsley.instructions" visbl="pub" class="indented2 " data-isabs="false" fullComment="yes" group="Ungrouped">
      <a id="instructions"></a><a id="instructions:instructions"></a>
      <span class="permalink">
      <a href="../parsley/instructions/index.html" title="Permalink">
        <i class="material-icons"></i>
      </a>
    </span>
      <span class="modifier_kind">
        <span class="modifier"></span>
        <span class="kind">package</span>
      </span>
      <span class="symbol">
        <a title="" href="instructions/index.html"><span class="name">instructions</span></a>
      </span>
      
      <div class="fullcomment"><dl class="attributes block"> <dt>Definition Classes</dt><dd><a href="index.html" class="extype" name="parsley">parsley</a></dd></dl></div>
    </li><li class="current-entities indented1">
                        <span class="separator"></span>
                        <a class="object" href="BitGen$.html" title="This implementation uses a predicate to generate a BitSet."></a>
                        <a href="BitGen$.html" title="This implementation uses a predicate to generate a BitSet.">BitGen</a>
                      </li><li class="current-entities indented1">
                        <span class="separator"></span>
                        <a class="trait" href="package$$Breakpoint.html" title=""></a>
                        <a href="package$$Breakpoint.html" title="">Breakpoint</a>
                      </li><li class="current-entities indented1">
                        <span class="separator"></span>
                        <a class="object" href="Char$.html" title=""></a>
                        <a href="Char$.html" title="">Char</a>
                      </li><li class="current-entities indented1">
                        <span class="separator"></span>
                        <a class="object" href="CharSet$.html" title="This implementation uses a set of valid tokens."></a>
                        <a href="CharSet$.html" title="This implementation uses a set of valid tokens.">CharSet</a>
                      </li><li class="current-entities indented1">
                        <span class="separator"></span>
                        <a class="object" href="Combinator$.html" title=""></a>
                        <a href="Combinator$.html" title="">Combinator</a>
                      </li><li class="current-entities indented1">
                        <span class="separator"></span>
                        <a class="object" href="package$$EntryBreak$.html" title=""></a>
                        <a href="package$$EntryBreak$.html" title="">EntryBreak</a>
                      </li><li class="current-entities indented1">
                        <span class="separator"></span>
                        <a class="object" href="package$$ExitBreak$.html" title=""></a>
                        <a href="package$$ExitBreak$.html" title="">ExitBreak</a>
                      </li><li class="current-entities indented1">
                        <a class="object" href="ExpressionParser$.html" title=""></a>
                        <a class="class" href="ExpressionParser.html" title="This class is used to generate efficient expression parsers given a table of operators in operator of operator precedence and an atomic value that represents the smallest part of the expression."></a>
                        <a href="ExpressionParser.html" title="This class is used to generate efficient expression parsers given a table of operators in operator of operator precedence and an atomic value that represents the smallest part of the expression.">ExpressionParser</a>
                      </li><li class="current-entities indented1">
                        <span class="separator"></span>
                        <a class="class" href="package$$Failure.html" title="Returned on parsing failure"></a>
                        <a href="package$$Failure.html" title="Returned on parsing failure">Failure</a>
                      </li><li class="current-entities indented1">
                        <span class="separator"></span>
                        <a class="object" href="package$$FullBreak$.html" title=""></a>
                        <a href="package$$FullBreak$.html" title="">FullBreak</a>
                      </li><li class="current-entities indented1">
                        <span class="separator"></span>
                        <a class="trait" href="Impl.html" title="The Impl trait is used to provide implementation of the parser requirements from LanguageDef"></a>
                        <a href="Impl.html" title="The Impl trait is used to provide implementation of the parser requirements from LanguageDef">Impl</a>
                      </li><li class="current-entities indented1">
                        <span class="separator"></span>
                        <a class="object" href="Implicits$.html" title="Provides implicit conversions and lifts for different values and parsers."></a>
                        <a href="Implicits$.html" title="Provides implicit conversions and lifts for different values and parsers.">Implicits</a>
                      </li><li class="current-entities indented1">
                        <a class="object" href="LanguageDef$.html" title=""></a>
                        <a class="class" href="LanguageDef.html" title="This class is required to construct a TokenParser."></a>
                        <a href="LanguageDef.html" title="This class is required to construct a TokenParser.">LanguageDef</a>
                      </li><li class="current-entities indented1">
                        <span class="separator"></span>
                        <a class="object" href="package$$NoBreak$.html" title=""></a>
                        <a href="package$$NoBreak$.html" title="">NoBreak</a>
                      </li><li class="current-entities indented1">
                        <span class="separator"></span>
                        <a class="object" href="NotRequired$.html" title="This implementation states that the required functionality is not required."></a>
                        <a href="NotRequired$.html" title="This implementation states that the required functionality is not required.">NotRequired</a>
                      </li><li class="current-entities indented1">
                        <span class="separator"></span>
                        <a class="class" href="Parser.html" title="The implementation provided is a parser which parses the required token."></a>
                        <a href="Parser.html" title="The implementation provided is a parser which parses the required token.">Parser</a>
                      </li><li class="current-entities indented1">
                        <a class="object" href="Parsley$.html" title=""></a>
                        <a class="class" href="Parsley.html" title="This is the class that encapsulates the act of parsing and running an object of this class with runParser will parse the string given as input to runParser."></a>
                        <a href="Parsley.html" title="This is the class that encapsulates the act of parsing and running an object of this class with runParser will parse the string given as input to runParser.">Parsley</a>
                      </li><li class="current-entities indented1">
                        <span class="separator"></span>
                        <a class="class" href="Predicate.html" title="The implementation provided is a function which matches on the input streams characters"></a>
                        <a href="Predicate.html" title="The implementation provided is a function which matches on the input streams characters">Predicate</a>
                      </li><li class="current-entities indented1">
                        <span class="separator"></span>
                        <a class="class" href="package$$Result.html" title="Result of a parser."></a>
                        <a href="package$$Result.html" title="Result of a parser.">Result</a>
                      </li><li class="current-entities indented1">
                        <span class="separator"></span>
                        <a class="class" href="package$$Success.html" title="Returned when a parser succeeded."></a>
                        <a href="package$$Success.html" title="Returned when a parser succeeded.">Success</a>
                      </li><li class="current-entities indented1">
                        <span class="separator"></span>
                        <a class="class" href="TokenParser.html" title="When provided with a LanguageDef, this class will produce a large variety of parsers that can be used for tokenisation of a language."></a>
                        <a href="TokenParser.html" title="When provided with a LanguageDef, this class will produce a large variety of parsers that can be used for tokenisation of a language.">TokenParser</a>
                      </li><li class="current-entities indented1">
                        <span class="separator"></span>
                        <a class="class" href="" title="This class is used to index registers within the mutable state."></a>
                        <a href="" title="This class is used to index registers within the mutable state.">Var</a>
                      </li>
              </ul>
            </div>
          </div>
          <div id="content">
            <body class="class type">
      <div id="definition">
        <div class="big-circle class">c</div>
        <p id="owner"><a href="index.html" class="extype" name="parsley">parsley</a></p>
        <h1>Var<span class="permalink">
      <a href="../parsley/package$$Var.html" title="Permalink">
        <i class="material-icons"></i>
      </a>
    </span></h1>
        <h3><span class="morelinks"></span></h3>
      </div>

      <h4 id="signature" class="signature">
      <span class="modifier_kind">
        <span class="modifier">final </span>
        <span class="kind">case class</span>
      </span>
      <span class="symbol">
        <span class="name">Var</span><span class="params">(<span name="v">v: <span class="extype" name="scala.Int">Int</span></span>)</span><span class="result"> extends <span class="extype" name="scala.AnyVal">AnyVal</span> with <span class="extype" name="scala.Product">Product</span> with <span class="extype" name="scala.Serializable">Serializable</span></span>
      </span>
      </h4>

      
          <div id="comment" class="fullcommenttop"><div class="comment cmt"><p>This class is used to index registers within the mutable state.
Currently, there are only 4 available registers, so use them wisely!</p></div><dl class="paramcmts block"><dt class="param">v</dt><dd class="cmt"><p>The index of the register to interact with</p></dd></dl><div class="toggleContainer block">
          <span class="toggle">
            Linear Supertypes
          </span>
          <div class="superTypes hiddenContent"><span class="extype" name="scala.Serializable">Serializable</span>, <span class="extype" name="java.io.Serializable">Serializable</span>, <span class="extype" name="scala.Product">Product</span>, <span class="extype" name="scala.Equals">Equals</span>, <span class="extype" name="scala.AnyVal">AnyVal</span>, <span class="extype" name="scala.Any">Any</span></div>
        </div></div>
        

      <div id="mbrsel">
        <div class="toggle"></div>
        <div id="memberfilter">
          <i class="material-icons arrow"></i>
          <span class="input">
            <input id="mbrsel-input" placeholder="Filter all members" type="text" accesskey="/" />
          </span>
          <i class="clear material-icons"></i>
        </div>
        <div id="filterby">
          <div id="order">
            <span class="filtertype">Ordering</span>
            <ol>
              
              <li class="alpha in"><span>Alphabetic</span></li>
              <li class="inherit out"><span>By Inheritance</span></li>
            </ol>
          </div>
          <div class="ancestors">
                  <span class="filtertype">Inherited<br />
                  </span>
                  <ol id="linearization">
                    <li class="in" name="parsley.Var"><span>Var</span></li><li class="in" name="scala.Serializable"><span>Serializable</span></li><li class="in" name="java.io.Serializable"><span>Serializable</span></li><li class="in" name="scala.Product"><span>Product</span></li><li class="in" name="scala.Equals"><span>Equals</span></li><li class="in" name="scala.AnyVal"><span>AnyVal</span></li><li class="in" name="scala.Any"><span>Any</span></li>
                  </ol>
                </div><div class="ancestors">
              <span class="filtertype"></span>
              <ol>
                <li class="hideall out"><span>Hide All</span></li>
                <li class="showall in"><span>Show All</span></li>
              </ol>
            </div>
          <div id="visbl">
              <span class="filtertype">Visibility</span>
              <ol><li class="public in"><span>Public</span></li><li class="all out"><span>All</span></li></ol>
            </div>
        </div>
      </div>

      <div id="template">
        <div id="allMembers">
        <div id="constructors" class="members">
              <h3>Instance Constructors</h3>
              <ol><li name="parsley.Var#&lt;init&gt;" visbl="pub" class="indented0 " data-isabs="false" fullComment="yes" group="Ungrouped">
      <a id="&lt;init&gt;(v:Int):parsley.package.Var"></a><a id="&lt;init&gt;:Var"></a>
      <span class="permalink">
      <a href="../parsley/package$$Var.html#&lt;init&gt;(v:Int):parsley.package.Var" title="Permalink">
        <i class="material-icons"></i>
      </a>
    </span>
      <span class="modifier_kind">
        <span class="modifier"></span>
        <span class="kind">new</span>
      </span>
      <span class="symbol">
        <span class="name">Var</span><span class="params">(<span name="v">v: <span class="extype" name="scala.Int">Int</span></span>)</span>
      </span>
      
      <p class="shortcomment cmt"></p><div class="fullcomment"><div class="comment cmt"></div><dl class="paramcmts block"><dt class="param">v</dt><dd class="cmt"><p>The index of the register to interact with</p></dd></dl></div>
    </li></ol>
            </div>

        

        

        <div class="values members">
              <h3>Value Members</h3>
              <ol>
                <li name="scala.Any#!=" visbl="pub" class="indented0 " data-isabs="false" fullComment="yes" group="Ungrouped">
      <a id="!=(x$1:Any):Boolean"></a><a id="!=(Any):Boolean"></a>
      <span class="permalink">
      <a href="../parsley/package$$Var.html#!=(x$1:Any):Boolean" title="Permalink">
        <i class="material-icons"></i>
      </a>
    </span>
      <span class="modifier_kind">
        <span class="modifier">final </span>
        <span class="kind">def</span>
      </span>
      <span class="symbol">
        <span title="gt4s: $bang$eq" class="name">!=</span><span class="params">(<span name="arg0">arg0: <span class="extype" name="scala.Any">Any</span></span>)</span><span class="result">: <span class="extype" name="scala.Boolean">Boolean</span></span>
      </span>
      
      <div class="fullcomment"><dl class="attributes block"> <dt>Definition Classes</dt><dd>Any</dd></dl></div>
    </li><li name="scala.Any###" visbl="pub" class="indented0 " data-isabs="false" fullComment="yes" group="Ungrouped">
      <a id="##():Int"></a>
      <span class="permalink">
      <a href="../parsley/package$$Var.html###():Int" title="Permalink">
        <i class="material-icons"></i>
      </a>
    </span>
      <span class="modifier_kind">
        <span class="modifier">final </span>
        <span class="kind">def</span>
      </span>
      <span class="symbol">
        <span title="gt4s: $hash$hash" class="name">##</span><span class="params">()</span><span class="result">: <span class="extype" name="scala.Int">Int</span></span>
      </span>
      
      <div class="fullcomment"><dl class="attributes block"> <dt>Definition Classes</dt><dd>Any</dd></dl></div>
    </li><li name="scala.Any#==" visbl="pub" class="indented0 " data-isabs="false" fullComment="yes" group="Ungrouped">
      <a id="==(x$1:Any):Boolean"></a><a id="==(Any):Boolean"></a>
      <span class="permalink">
      <a href="../parsley/package$$Var.html#==(x$1:Any):Boolean" title="Permalink">
        <i class="material-icons"></i>
      </a>
    </span>
      <span class="modifier_kind">
        <span class="modifier">final </span>
        <span class="kind">def</span>
      </span>
      <span class="symbol">
        <span title="gt4s: $eq$eq" class="name">==</span><span class="params">(<span name="arg0">arg0: <span class="extype" name="scala.Any">Any</span></span>)</span><span class="result">: <span class="extype" name="scala.Boolean">Boolean</span></span>
      </span>
      
      <div class="fullcomment"><dl class="attributes block"> <dt>Definition Classes</dt><dd>Any</dd></dl></div>
    </li><li name="scala.Any#asInstanceOf" visbl="pub" class="indented0 " data-isabs="false" fullComment="yes" group="Ungrouped">
      <a id="asInstanceOf[T0]:T0"></a>
      <span class="permalink">
      <a href="../parsley/package$$Var.html#asInstanceOf[T0]:T0" title="Permalink">
        <i class="material-icons"></i>
      </a>
    </span>
      <span class="modifier_kind">
        <span class="modifier">final </span>
        <span class="kind">def</span>
      </span>
      <span class="symbol">
        <span class="name">asInstanceOf</span><span class="tparams">[<span name="T0">T0</span>]</span><span class="result">: <span class="extype" name="scala.Any.asInstanceOf.T0">T0</span></span>
      </span>
      
      <div class="fullcomment"><dl class="attributes block"> <dt>Definition Classes</dt><dd>Any</dd></dl></div>
    </li><li name="scala.AnyVal#getClass" visbl="pub" class="indented0 " data-isabs="false" fullComment="yes" group="Ungrouped">
      <a id="getClass():Class[_&lt;:AnyVal]"></a>
      <span class="permalink">
      <a href="../parsley/package$$Var.html#getClass():Class[_&lt;:AnyVal]" title="Permalink">
        <i class="material-icons"></i>
      </a>
    </span>
      <span class="modifier_kind">
        <span class="modifier"></span>
        <span class="kind">def</span>
      </span>
      <span class="symbol">
        <span class="name">getClass</span><span class="params">()</span><span class="result">: <span class="extype" name="scala.Predef.Class">Class</span>[_ &lt;: <span class="extype" name="scala.AnyVal">AnyVal</span>]</span>
      </span>
      
      <div class="fullcomment"><dl class="attributes block"> <dt>Definition Classes</dt><dd>AnyVal → Any</dd></dl></div>
    </li><li name="scala.Any#isInstanceOf" visbl="pub" class="indented0 " data-isabs="false" fullComment="yes" group="Ungrouped">
      <a id="isInstanceOf[T0]:Boolean"></a>
      <span class="permalink">
      <a href="../parsley/package$$Var.html#isInstanceOf[T0]:Boolean" title="Permalink">
        <i class="material-icons"></i>
      </a>
    </span>
      <span class="modifier_kind">
        <span class="modifier">final </span>
        <span class="kind">def</span>
      </span>
      <span class="symbol">
        <span class="name">isInstanceOf</span><span class="tparams">[<span name="T0">T0</span>]</span><span class="result">: <span class="extype" name="scala.Boolean">Boolean</span></span>
      </span>
      
      <div class="fullcomment"><dl class="attributes block"> <dt>Definition Classes</dt><dd>Any</dd></dl></div>
    </li><li name="parsley.Var#v" visbl="pub" class="indented0 " data-isabs="false" fullComment="no" group="Ungrouped">
      <a id="v:Int"></a>
      <span class="permalink">
      <a href="../parsley/package$$Var.html#v:Int" title="Permalink">
        <i class="material-icons"></i>
      </a>
    </span>
      <span class="modifier_kind">
        <span class="modifier"></span>
        <span class="kind">val</span>
      </span>
      <span class="symbol">
        <span class="name">v</span><span class="result">: <span class="extype" name="scala.Int">Int</span></span>
      </span>
      
      
    </li>
              </ol>
            </div>

        

        
        </div>

        <div id="inheritedMembers">
        <div class="parent" name="scala.Serializable">
              <h3>Inherited from <span class="extype" name="scala.Serializable">Serializable</span></h3>
            </div><div class="parent" name="java.io.Serializable">
              <h3>Inherited from <span class="extype" name="java.io.Serializable">Serializable</span></h3>
            </div><div class="parent" name="scala.Product">
              <h3>Inherited from <span class="extype" name="scala.Product">Product</span></h3>
            </div><div class="parent" name="scala.Equals">
              <h3>Inherited from <span class="extype" name="scala.Equals">Equals</span></h3>
            </div><div class="parent" name="scala.AnyVal">
              <h3>Inherited from <span class="extype" name="scala.AnyVal">AnyVal</span></h3>
            </div><div class="parent" name="scala.Any">
              <h3>Inherited from <span class="extype" name="scala.Any">Any</span></h3>
            </div>
        
        </div>

        <div id="groupedMembers">
        <div class="group" name="Ungrouped">
              <h3>Ungrouped</h3>
              
            </div>
        </div>

      </div>

      <div id="tooltip"></div>

      <div id="footer">  </div>
    </body>
          </div>
        </div>
      </div>
    </body>
      </html>
>>>>>>> d5450a3c
<|MERGE_RESOLUTION|>--- conflicted
+++ resolved
@@ -1,458 +1,3 @@
-<<<<<<< HEAD
-<!DOCTYPE html ><html><head><meta http-equiv="X-UA-Compatible" content="IE=edge"/><meta content="width=device-width, initial-scale=1.0, maximum-scale=1.0, user-scalable=no" name="viewport"/><title>Parsley documentation  - parsley.Var</title><meta content="Parsley documentation - parsley.Var" name="description"/><meta content="Parsley documentation parsley.Var" name="keywords"/><meta http-equiv="content-type" content="text/html; charset=UTF-8"/><link href="../lib/index.css" media="screen" type="text/css" rel="stylesheet"/><link href="../lib/template.css" media="screen" type="text/css" rel="stylesheet"/><link href="../lib/print.css" media="print" type="text/css" rel="stylesheet"/><link href="../lib/diagrams.css" media="screen" type="text/css" rel="stylesheet" id="diagrams-css"/><script type="text/javascript" src="../lib/jquery.min.js"></script><script type="text/javascript" src="../lib/index.js"></script><script type="text/javascript" src="../index.js"></script><script type="text/javascript" src="../lib/scheduler.js"></script><script type="text/javascript" src="../lib/template.js"></script><script type="text/javascript">/* this variable can be used by the JS to determine the path to the root document */
-var toRoot = '../';</script></head><body><div id="search"><span id="doc-title">Parsley documentation<span id="doc-version"></span></span> <span class="close-results"><span class="left">&lt;</span> Back</span><div id="textfilter"><span class="input"><input autocapitalize="none" placeholder="Search" id="index-input" type="text" accesskey="/"/><i class="clear material-icons"></i><i id="search-icon" class="material-icons"></i></span></div></div><div id="search-results"><div id="search-progress"><div id="progress-fill"></div></div><div id="results-content"><div id="entity-results"></div><div id="member-results"></div></div></div><div id="content-scroll-container" style="-webkit-overflow-scrolling: touch;"><div id="content-container" style="-webkit-overflow-scrolling: touch;"><div id="subpackage-spacer"><div id="packages"><h1>Packages</h1><ul><li class="indented0 " name="_root_.root" group="Ungrouped" fullComment="yes" data-isabs="false" visbl="pub"><a id="_root_"></a><a id="root:_root_"></a> <span class="permalink"><a href="../index.html" title="Permalink"><i class="material-icons"></i></a></span> <span class="modifier_kind"><span class="modifier"></span> <span class="kind">package</span></span> <span class="symbol"><a href="../index.html" title=""><span class="name">root</span></a></span><div class="fullcomment"><dl class="attributes block"><dt>Definition Classes</dt><dd><a href="../index.html" name="_root_" id="_root_" class="extype">root</a></dd></dl></div></li><li class="indented1 " name="_root_.parsley" group="Ungrouped" fullComment="yes" data-isabs="false" visbl="pub"><a id="parsley"></a><a id="parsley:parsley"></a> <span class="permalink"><a href="../parsley/index.html" title="Permalink"><i class="material-icons"></i></a></span> <span class="modifier_kind"><span class="modifier"></span> <span class="kind">package</span></span> <span class="symbol"><a href="index.html" title=""><span class="name">parsley</span></a></span><div class="fullcomment"><dl class="attributes block"><dt>Definition Classes</dt><dd><a href="../index.html" name="_root_" id="_root_" class="extype">root</a></dd></dl></div></li><li class="indented2 " name="parsley.instructions" group="Ungrouped" fullComment="yes" data-isabs="false" visbl="pub"><a id="instructions"></a><a id="instructions:instructions"></a> <span class="permalink"><a href="../parsley/instructions/index.html" title="Permalink"><i class="material-icons"></i></a></span> <span class="modifier_kind"><span class="modifier"></span> <span class="kind">package</span></span> <span class="symbol"><a href="instructions/index.html" title=""><span class="name">instructions</span></a></span><div class="fullcomment"><dl class="attributes block"><dt>Definition Classes</dt><dd><a href="index.html" name="parsley" id="parsley" class="extype">parsley</a></dd></dl></div></li><li class="current-entities indented1"><span class="separator"></span> <a href="BitGen$.html" title="This implementation uses a predicate to generate a BitSet." class="object"></a><a href="BitGen$.html" title="This implementation uses a predicate to generate a BitSet.">BitGen</a></li><li class="current-entities indented1"><span class="separator"></span> <a href="package$$Breakpoint.html" title="" class="trait"></a><a href="package$$Breakpoint.html" title="">Breakpoint</a></li><li class="current-entities indented1"><span class="separator"></span> <a href="Char$.html" title="" class="object"></a><a href="Char$.html" title="">Char</a></li><li class="current-entities indented1"><span class="separator"></span> <a href="CharSet$.html" title="This implementation uses a set of valid tokens." class="object"></a><a href="CharSet$.html" title="This implementation uses a set of valid tokens.">CharSet</a></li><li class="current-entities indented1"><span class="separator"></span> <a href="Combinator$.html" title="" class="object"></a><a href="Combinator$.html" title="">Combinator</a></li><li class="current-entities indented1"><span class="separator"></span> <a href="package$$EntryBreak$.html" title="" class="object"></a><a href="package$$EntryBreak$.html" title="">EntryBreak</a></li><li class="current-entities indented1"><span class="separator"></span> <a href="package$$ExitBreak$.html" title="" class="object"></a><a href="package$$ExitBreak$.html" title="">ExitBreak</a></li><li class="current-entities indented1"><a href="ExpressionParser$.html" title="" class="object"></a> <a href="ExpressionParser.html" title="This class is used to generate efficient expression parsers given a table of operators in operator of operator precedence and an atomic value that represents the smallest part of the expression." class="class"></a><a href="ExpressionParser.html" title="This class is used to generate efficient expression parsers given a table of operators in operator of operator precedence and an atomic value that represents the smallest part of the expression.">ExpressionParser</a></li><li class="current-entities indented1"><span class="separator"></span> <a href="package$$Failure.html" title="Returned on parsing failure" class="class"></a><a href="package$$Failure.html" title="Returned on parsing failure">Failure</a></li><li class="current-entities indented1"><span class="separator"></span> <a href="package$$FullBreak$.html" title="" class="object"></a><a href="package$$FullBreak$.html" title="">FullBreak</a></li><li class="current-entities indented1"><span class="separator"></span> <a href="Impl.html" title="The Impl trait is used to provide implementation of the parser requirements from LanguageDef" class="trait"></a><a href="Impl.html" title="The Impl trait is used to provide implementation of the parser requirements from LanguageDef">Impl</a></li><li class="current-entities indented1"><span class="separator"></span> <a href="Implicits$.html" title="Provides implicit conversions and lifts for different values and parsers." class="object"></a><a href="Implicits$.html" title="Provides implicit conversions and lifts for different values and parsers.">Implicits</a></li><li class="current-entities indented1"><a href="LanguageDef$.html" title="" class="object"></a> <a href="LanguageDef.html" title="This class is required to construct a TokenParser." class="class"></a><a href="LanguageDef.html" title="This class is required to construct a TokenParser.">LanguageDef</a></li><li class="current-entities indented1"><span class="separator"></span> <a href="package$$NoBreak$.html" title="" class="object"></a><a href="package$$NoBreak$.html" title="">NoBreak</a></li><li class="current-entities indented1"><span class="separator"></span> <a href="NotRequired$.html" title="This implementation states that the required functionality is not required." class="object"></a><a href="NotRequired$.html" title="This implementation states that the required functionality is not required.">NotRequired</a></li><li class="current-entities indented1"><span class="separator"></span> <a href="Parser.html" title="The implementation provided is a parser which parses the required token." class="class"></a><a href="Parser.html" title="The implementation provided is a parser which parses the required token.">Parser</a></li><li class="current-entities indented1"><a href="Parsley$.html" title="" class="object"></a> <a href="Parsley.html" title="This is the class that encapsulates the act of parsing and running an object of this class with runParser will parse the string given as input to runParser." class="class"></a><a href="Parsley.html" title="This is the class that encapsulates the act of parsing and running an object of this class with runParser will parse the string given as input to runParser.">Parsley</a></li><li class="current-entities indented1"><span class="separator"></span> <a href="Predicate.html" title="The implementation provided is a function which matches on the input streams characters" class="class"></a><a href="Predicate.html" title="The implementation provided is a function which matches on the input streams characters">Predicate</a></li><li class="current-entities indented1"><span class="separator"></span> <a href="package$$Result.html" title="Result of a parser." class="class"></a><a href="package$$Result.html" title="Result of a parser.">Result</a></li><li class="current-entities indented1"><span class="separator"></span> <a href="package$$Success.html" title="Returned when a parser succeeded." class="class"></a><a href="package$$Success.html" title="Returned when a parser succeeded.">Success</a></li><li class="current-entities indented1"><span class="separator"></span> <a href="TokenParser.html" title="When provided with a LanguageDef, this class will produce a large variety of parsers that can be used for tokenisation of a language." class="class"></a><a href="TokenParser.html" title="When provided with a LanguageDef, this class will produce a large variety of parsers that can be used for tokenisation of a language.">TokenParser</a></li><li class="current-entities indented1"><span class="separator"></span> <a href="" title="This class is used to index registers within the mutable state." class="class"></a><a href="" title="This class is used to index registers within the mutable state.">Var</a></li></ul></div></div><div id="content"><body class="class type"><div id="definition"><div class="big-circle class">c</div><p id="owner"><a href="index.html" name="parsley" id="parsley" class="extype">parsley</a></p><h1>Var<span class="permalink"><a href="../parsley/package$$Var.html" title="Permalink"><i class="material-icons"></i></a></span></h1><h3><span class="morelinks"></span></h3></div><h4 id="signature" class="signature"><span class="modifier_kind"><span class="modifier">final </span> <span class="kind">case class</span></span> <span class="symbol"><span class="name">Var</span><span class="params">(<span name="v">v: <span name="scala.Int" class="extype">Int</span></span>)</span><span class="result"> extends <span name="scala.AnyVal" class="extype">AnyVal</span> with <span name="scala.Product" class="extype">Product</span> with <span name="scala.Serializable" class="extype">Serializable</span></span></span></h4><div id="comment" class="fullcommenttop"><div class="comment cmt"><p>This class is used to index registers within the mutable state.
-Currently, there are only 4 available registers, so use them wisely!</p></div><dl class="paramcmts block"><dt class="param">v</dt><dd class="cmt"><p>The index of the register to interact with</p></dd></dl><div class="toggleContainer"><div class="toggle block"><span>Linear Supertypes</span><div class="superTypes hiddenContent"><span name="java.io.Serializable" class="extype">Serializable</span>, <span name="scala.Product" class="extype">Product</span>, <span name="scala.Equals" class="extype">Equals</span>, <span name="scala.AnyVal" class="extype">AnyVal</span>, <span name="scala.Any" class="extype">Any</span></div></div></div></div><div id="mbrsel"><div class="toggle"></div><div id="memberfilter"><i class="material-icons arrow"></i><span class="input"><input placeholder="Filter all members" id="mbrsel-input" type="text" accesskey="/"/></span><i class="clear material-icons"></i></div><div id="filterby"><div id="order"><span class="filtertype">Ordering</span><ol><li class="alpha in"><span>Alphabetic</span></li><li class="inherit out"><span>By Inheritance</span></li></ol></div><div class="ancestors"><span class="filtertype">Inherited<br/></span><ol id="linearization"><li class="in" name="parsley.Var"><span>Var</span></li><li class="in" name="java.io.Serializable"><span>Serializable</span></li><li class="in" name="scala.Product"><span>Product</span></li><li class="in" name="scala.Equals"><span>Equals</span></li><li class="in" name="scala.AnyVal"><span>AnyVal</span></li><li class="in" name="scala.Any"><span>Any</span></li></ol></div><div class="ancestors"><span class="filtertype"></span><ol><li class="hideall out"><span>Hide All</span></li><li class="showall in"><span>Show All</span></li></ol></div><div id="visbl"><span class="filtertype">Visibility</span><ol><li class="public in"><span>Public</span></li><li class="protected out"><span>Protected</span></li></ol></div></div></div><div id="template"><div id="allMembers"><div id="constructors" class="members"><h3>Instance Constructors</h3><ol><li class="indented0 " name="parsley.Var#&lt;init&gt;" group="Ungrouped" fullComment="yes" data-isabs="false" visbl="pub"><a id="&lt;init&gt;(v:Int):parsley.package.Var"></a><a id="&lt;init&gt;:Var"></a> <span class="permalink"><a href="../parsley/package$$Var.html#&lt;init&gt;(v:Int):parsley.package.Var" title="Permalink"><i class="material-icons"></i></a></span> <span class="modifier_kind"><span class="modifier"></span> <span class="kind">new</span></span> <span class="symbol"><span class="name">Var</span><span class="params">(<span name="v">v: <span name="scala.Int" class="extype">Int</span></span>)</span></span><p class="shortcomment cmt"></p><div class="fullcomment"><div class="comment cmt"></div><dl class="paramcmts block"><dt class="param">v</dt><dd class="cmt"><p>The index of the register to interact with</p></dd></dl></div></li></ol></div><div class="values members"><h3>Value Members</h3><ol><li class="indented0 " name="scala.Any#!=" group="Ungrouped" fullComment="yes" data-isabs="false" visbl="pub"><a id="!=(x$1:Any):Boolean"></a><a id="!=(Any):Boolean"></a> <span class="permalink"><a href="../parsley/package$$Var.html#!=(x$1:Any):Boolean" title="Permalink"><i class="material-icons"></i></a></span> <span class="modifier_kind"><span class="modifier">final </span> <span class="kind">def</span></span> <span class="symbol"><span class="name" title="gt4s: $bang$eq">!=</span><span class="params">(<span name="arg0">arg0: <span name="scala.Any" class="extype">Any</span></span>)</span><span class="result">: <span name="scala.Boolean" class="extype">Boolean</span></span></span><div class="fullcomment"><dl class="attributes block"><dt>Definition Classes</dt><dd>Any</dd></dl></div></li><li class="indented0 " name="scala.Any###" group="Ungrouped" fullComment="yes" data-isabs="false" visbl="pub"><a id="##():Int"></a> <span class="permalink"><a href="../parsley/package$$Var.html###():Int" title="Permalink"><i class="material-icons"></i></a></span> <span class="modifier_kind"><span class="modifier">final </span> <span class="kind">def</span></span> <span class="symbol"><span class="name" title="gt4s: $hash$hash">##</span><span class="params">()</span><span class="result">: <span name="scala.Int" class="extype">Int</span></span></span><div class="fullcomment"><dl class="attributes block"><dt>Definition Classes</dt><dd>Any</dd></dl></div></li><li class="indented0 " name="scala.Any#==" group="Ungrouped" fullComment="yes" data-isabs="false" visbl="pub"><a id="==(x$1:Any):Boolean"></a><a id="==(Any):Boolean"></a> <span class="permalink"><a href="../parsley/package$$Var.html#==(x$1:Any):Boolean" title="Permalink"><i class="material-icons"></i></a></span> <span class="modifier_kind"><span class="modifier">final </span> <span class="kind">def</span></span> <span class="symbol"><span class="name" title="gt4s: $eq$eq">==</span><span class="params">(<span name="arg0">arg0: <span name="scala.Any" class="extype">Any</span></span>)</span><span class="result">: <span name="scala.Boolean" class="extype">Boolean</span></span></span><div class="fullcomment"><dl class="attributes block"><dt>Definition Classes</dt><dd>Any</dd></dl></div></li><li class="indented0 " name="scala.Any#asInstanceOf" group="Ungrouped" fullComment="yes" data-isabs="false" visbl="pub"><a id="asInstanceOf[T0]:T0"></a> <span class="permalink"><a href="../parsley/package$$Var.html#asInstanceOf[T0]:T0" title="Permalink"><i class="material-icons"></i></a></span> <span class="modifier_kind"><span class="modifier">final </span> <span class="kind">def</span></span> <span class="symbol"><span class="name">asInstanceOf</span><span class="tparams">[<span name="T0">T0</span>]</span><span class="result">: <span name="scala.Any.asInstanceOf.T0" class="extype">T0</span></span></span><div class="fullcomment"><dl class="attributes block"><dt>Definition Classes</dt><dd>Any</dd></dl></div></li><li class="indented0 " name="scala.AnyVal#getClass" group="Ungrouped" fullComment="yes" data-isabs="false" visbl="pub"><a id="getClass():Class[_&lt;:AnyVal]"></a> <span class="permalink"><a href="../parsley/package$$Var.html#getClass():Class[_&lt;:AnyVal]" title="Permalink"><i class="material-icons"></i></a></span> <span class="modifier_kind"><span class="modifier"></span> <span class="kind">def</span></span> <span class="symbol"><span class="name">getClass</span><span class="params">()</span><span class="result">: <span name="scala.Predef.Class" class="extype">Class</span>[_ &lt;: <span name="scala.AnyVal" class="extype">AnyVal</span>]</span></span><div class="fullcomment"><dl class="attributes block"><dt>Definition Classes</dt><dd>AnyVal → Any</dd></dl></div></li><li class="indented0 " name="scala.Any#isInstanceOf" group="Ungrouped" fullComment="yes" data-isabs="false" visbl="pub"><a id="isInstanceOf[T0]:Boolean"></a> <span class="permalink"><a href="../parsley/package$$Var.html#isInstanceOf[T0]:Boolean" title="Permalink"><i class="material-icons"></i></a></span> <span class="modifier_kind"><span class="modifier">final </span> <span class="kind">def</span></span> <span class="symbol"><span class="name">isInstanceOf</span><span class="tparams">[<span name="T0">T0</span>]</span><span class="result">: <span name="scala.Boolean" class="extype">Boolean</span></span></span><div class="fullcomment"><dl class="attributes block"><dt>Definition Classes</dt><dd>Any</dd></dl></div></li><li class="indented0 " name="scala.Product#productElementNames" group="Ungrouped" fullComment="yes" data-isabs="false" visbl="pub"><a id="productElementNames:Iterator[String]"></a> <span class="permalink"><a href="../parsley/package$$Var.html#productElementNames:Iterator[String]" title="Permalink"><i class="material-icons"></i></a></span> <span class="modifier_kind"><span class="modifier"></span> <span class="kind">def</span></span> <span class="symbol"><span class="name">productElementNames</span><span class="result">: <span name="scala.Iterator" class="extype">Iterator</span>[<span name="scala.Predef.String" class="extype">String</span>]</span></span><div class="fullcomment"><dl class="attributes block"><dt>Definition Classes</dt><dd>Product</dd></dl></div></li><li class="indented0 " name="parsley.Var#v" group="Ungrouped" fullComment="no" data-isabs="false" visbl="pub"><a id="v:Int"></a> <span class="permalink"><a href="../parsley/package$$Var.html#v:Int" title="Permalink"><i class="material-icons"></i></a></span> <span class="modifier_kind"><span class="modifier"></span> <span class="kind">val</span></span> <span class="symbol"><span class="name">v</span><span class="result">: <span name="scala.Int" class="extype">Int</span></span></span></li></ol></div></div><div id="inheritedMembers"><div name="java.io.Serializable" class="parent"><h3>Inherited from <span name="java.io.Serializable" class="extype">Serializable</span></h3></div><div name="scala.Product" class="parent"><h3>Inherited from <span name="scala.Product" class="extype">Product</span></h3></div><div name="scala.Equals" class="parent"><h3>Inherited from <span name="scala.Equals" class="extype">Equals</span></h3></div><div name="scala.AnyVal" class="parent"><h3>Inherited from <span name="scala.AnyVal" class="extype">AnyVal</span></h3></div><div name="scala.Any" class="parent"><h3>Inherited from <span name="scala.Any" class="extype">Any</span></h3></div></div><div id="groupedMembers"><div name="Ungrouped" class="group"><h3>Ungrouped</h3></div></div></div><div id="tooltip"></div><div id="footer"></div></body></div></div></div></body></html>
-=======
-<!DOCTYPE html >
-<html>
-        <head>
-          <meta http-equiv="X-UA-Compatible" content="IE=edge" />
-          <meta name="viewport" content="width=device-width, initial-scale=1.0, maximum-scale=1.0, user-scalable=no" />
-          <title></title>
-          <meta name="description" content="" />
-          <meta name="keywords" content="" />
-          <meta http-equiv="content-type" content="text/html; charset=UTF-8" />
-          
-      
-      <link href="../lib/index.css" media="screen" type="text/css" rel="stylesheet" />
-      <link href="../lib/template.css" media="screen" type="text/css" rel="stylesheet" />
-      <link href="../lib/diagrams.css" media="screen" type="text/css" rel="stylesheet" id="diagrams-css" />
-      <script type="text/javascript" src="../lib/jquery.min.js"></script>
-      <script type="text/javascript" src="../lib/jquery.panzoom.min.js"></script>
-      <script type="text/javascript" src="../lib/jquery.mousewheel.min.js"></script>
-      <script type="text/javascript" src="../lib/index.js"></script>
-      <script type="text/javascript" src="../index.js"></script>
-      <script type="text/javascript" src="../lib/scheduler.js"></script>
-      <script type="text/javascript" src="../lib/template.js"></script>
-      
-      <script type="text/javascript">
-        /* this variable can be used by the JS to determine the path to the root document */
-        var toRoot = '../';
-      </script>
-    
-        </head>
-        <body>
-      <div id="search">
-        <span id="doc-title"><span id="doc-version"></span></span>
-        <span class="close-results"><span class="left">&lt;</span> Back</span>
-        <div id="textfilter">
-          <span class="input">
-            <input autocapitalize="none" placeholder="Search" id="index-input" type="text" accesskey="/" />
-            <i class="clear material-icons"></i>
-            <i id="search-icon" class="material-icons"></i>
-          </span>
-        </div>
-    </div>
-      <div id="search-results">
-        <div id="search-progress">
-          <div id="progress-fill"></div>
-        </div>
-        <div id="results-content">
-          <div id="entity-results"></div>
-          <div id="member-results"></div>
-        </div>
-      </div>
-      <div id="content-scroll-container" style="-webkit-overflow-scrolling: touch;">
-        <div id="content-container" style="-webkit-overflow-scrolling: touch;">
-          <div id="subpackage-spacer">
-            <div id="packages">
-              <h1>Packages</h1>
-              <ul>
-                <li name="_root_.root" visbl="pub" class="indented0 " data-isabs="false" fullComment="yes" group="Ungrouped">
-      <a id="_root_"></a><a id="root:_root_"></a>
-      <span class="permalink">
-      <a href="../index.html" title="Permalink">
-        <i class="material-icons"></i>
-      </a>
-    </span>
-      <span class="modifier_kind">
-        <span class="modifier"></span>
-        <span class="kind">package</span>
-      </span>
-      <span class="symbol">
-        <a title="" href="../index.html"><span class="name">root</span></a>
-      </span>
-      
-      <div class="fullcomment"><dl class="attributes block"> <dt>Definition Classes</dt><dd><a href="../index.html" class="extype" name="_root_">root</a></dd></dl></div>
-    </li><li name="_root_.parsley" visbl="pub" class="indented1 " data-isabs="false" fullComment="yes" group="Ungrouped">
-      <a id="parsley"></a><a id="parsley:parsley"></a>
-      <span class="permalink">
-      <a href="../parsley/index.html" title="Permalink">
-        <i class="material-icons"></i>
-      </a>
-    </span>
-      <span class="modifier_kind">
-        <span class="modifier"></span>
-        <span class="kind">package</span>
-      </span>
-      <span class="symbol">
-        <a title="" href="index.html"><span class="name">parsley</span></a>
-      </span>
-      
-      <div class="fullcomment"><dl class="attributes block"> <dt>Definition Classes</dt><dd><a href="../index.html" class="extype" name="_root_">root</a></dd></dl></div>
-    </li><li name="parsley.instructions" visbl="pub" class="indented2 " data-isabs="false" fullComment="yes" group="Ungrouped">
-      <a id="instructions"></a><a id="instructions:instructions"></a>
-      <span class="permalink">
-      <a href="../parsley/instructions/index.html" title="Permalink">
-        <i class="material-icons"></i>
-      </a>
-    </span>
-      <span class="modifier_kind">
-        <span class="modifier"></span>
-        <span class="kind">package</span>
-      </span>
-      <span class="symbol">
-        <a title="" href="instructions/index.html"><span class="name">instructions</span></a>
-      </span>
-      
-      <div class="fullcomment"><dl class="attributes block"> <dt>Definition Classes</dt><dd><a href="index.html" class="extype" name="parsley">parsley</a></dd></dl></div>
-    </li><li class="current-entities indented1">
-                        <span class="separator"></span>
-                        <a class="object" href="BitGen$.html" title="This implementation uses a predicate to generate a BitSet."></a>
-                        <a href="BitGen$.html" title="This implementation uses a predicate to generate a BitSet.">BitGen</a>
-                      </li><li class="current-entities indented1">
-                        <span class="separator"></span>
-                        <a class="trait" href="package$$Breakpoint.html" title=""></a>
-                        <a href="package$$Breakpoint.html" title="">Breakpoint</a>
-                      </li><li class="current-entities indented1">
-                        <span class="separator"></span>
-                        <a class="object" href="Char$.html" title=""></a>
-                        <a href="Char$.html" title="">Char</a>
-                      </li><li class="current-entities indented1">
-                        <span class="separator"></span>
-                        <a class="object" href="CharSet$.html" title="This implementation uses a set of valid tokens."></a>
-                        <a href="CharSet$.html" title="This implementation uses a set of valid tokens.">CharSet</a>
-                      </li><li class="current-entities indented1">
-                        <span class="separator"></span>
-                        <a class="object" href="Combinator$.html" title=""></a>
-                        <a href="Combinator$.html" title="">Combinator</a>
-                      </li><li class="current-entities indented1">
-                        <span class="separator"></span>
-                        <a class="object" href="package$$EntryBreak$.html" title=""></a>
-                        <a href="package$$EntryBreak$.html" title="">EntryBreak</a>
-                      </li><li class="current-entities indented1">
-                        <span class="separator"></span>
-                        <a class="object" href="package$$ExitBreak$.html" title=""></a>
-                        <a href="package$$ExitBreak$.html" title="">ExitBreak</a>
-                      </li><li class="current-entities indented1">
-                        <a class="object" href="ExpressionParser$.html" title=""></a>
-                        <a class="class" href="ExpressionParser.html" title="This class is used to generate efficient expression parsers given a table of operators in operator of operator precedence and an atomic value that represents the smallest part of the expression."></a>
-                        <a href="ExpressionParser.html" title="This class is used to generate efficient expression parsers given a table of operators in operator of operator precedence and an atomic value that represents the smallest part of the expression.">ExpressionParser</a>
-                      </li><li class="current-entities indented1">
-                        <span class="separator"></span>
-                        <a class="class" href="package$$Failure.html" title="Returned on parsing failure"></a>
-                        <a href="package$$Failure.html" title="Returned on parsing failure">Failure</a>
-                      </li><li class="current-entities indented1">
-                        <span class="separator"></span>
-                        <a class="object" href="package$$FullBreak$.html" title=""></a>
-                        <a href="package$$FullBreak$.html" title="">FullBreak</a>
-                      </li><li class="current-entities indented1">
-                        <span class="separator"></span>
-                        <a class="trait" href="Impl.html" title="The Impl trait is used to provide implementation of the parser requirements from LanguageDef"></a>
-                        <a href="Impl.html" title="The Impl trait is used to provide implementation of the parser requirements from LanguageDef">Impl</a>
-                      </li><li class="current-entities indented1">
-                        <span class="separator"></span>
-                        <a class="object" href="Implicits$.html" title="Provides implicit conversions and lifts for different values and parsers."></a>
-                        <a href="Implicits$.html" title="Provides implicit conversions and lifts for different values and parsers.">Implicits</a>
-                      </li><li class="current-entities indented1">
-                        <a class="object" href="LanguageDef$.html" title=""></a>
-                        <a class="class" href="LanguageDef.html" title="This class is required to construct a TokenParser."></a>
-                        <a href="LanguageDef.html" title="This class is required to construct a TokenParser.">LanguageDef</a>
-                      </li><li class="current-entities indented1">
-                        <span class="separator"></span>
-                        <a class="object" href="package$$NoBreak$.html" title=""></a>
-                        <a href="package$$NoBreak$.html" title="">NoBreak</a>
-                      </li><li class="current-entities indented1">
-                        <span class="separator"></span>
-                        <a class="object" href="NotRequired$.html" title="This implementation states that the required functionality is not required."></a>
-                        <a href="NotRequired$.html" title="This implementation states that the required functionality is not required.">NotRequired</a>
-                      </li><li class="current-entities indented1">
-                        <span class="separator"></span>
-                        <a class="class" href="Parser.html" title="The implementation provided is a parser which parses the required token."></a>
-                        <a href="Parser.html" title="The implementation provided is a parser which parses the required token.">Parser</a>
-                      </li><li class="current-entities indented1">
-                        <a class="object" href="Parsley$.html" title=""></a>
-                        <a class="class" href="Parsley.html" title="This is the class that encapsulates the act of parsing and running an object of this class with runParser will parse the string given as input to runParser."></a>
-                        <a href="Parsley.html" title="This is the class that encapsulates the act of parsing and running an object of this class with runParser will parse the string given as input to runParser.">Parsley</a>
-                      </li><li class="current-entities indented1">
-                        <span class="separator"></span>
-                        <a class="class" href="Predicate.html" title="The implementation provided is a function which matches on the input streams characters"></a>
-                        <a href="Predicate.html" title="The implementation provided is a function which matches on the input streams characters">Predicate</a>
-                      </li><li class="current-entities indented1">
-                        <span class="separator"></span>
-                        <a class="class" href="package$$Result.html" title="Result of a parser."></a>
-                        <a href="package$$Result.html" title="Result of a parser.">Result</a>
-                      </li><li class="current-entities indented1">
-                        <span class="separator"></span>
-                        <a class="class" href="package$$Success.html" title="Returned when a parser succeeded."></a>
-                        <a href="package$$Success.html" title="Returned when a parser succeeded.">Success</a>
-                      </li><li class="current-entities indented1">
-                        <span class="separator"></span>
-                        <a class="class" href="TokenParser.html" title="When provided with a LanguageDef, this class will produce a large variety of parsers that can be used for tokenisation of a language."></a>
-                        <a href="TokenParser.html" title="When provided with a LanguageDef, this class will produce a large variety of parsers that can be used for tokenisation of a language.">TokenParser</a>
-                      </li><li class="current-entities indented1">
-                        <span class="separator"></span>
-                        <a class="class" href="" title="This class is used to index registers within the mutable state."></a>
-                        <a href="" title="This class is used to index registers within the mutable state.">Var</a>
-                      </li>
-              </ul>
-            </div>
-          </div>
-          <div id="content">
-            <body class="class type">
-      <div id="definition">
-        <div class="big-circle class">c</div>
-        <p id="owner"><a href="index.html" class="extype" name="parsley">parsley</a></p>
-        <h1>Var<span class="permalink">
-      <a href="../parsley/package$$Var.html" title="Permalink">
-        <i class="material-icons"></i>
-      </a>
-    </span></h1>
-        <h3><span class="morelinks"></span></h3>
-      </div>
-
-      <h4 id="signature" class="signature">
-      <span class="modifier_kind">
-        <span class="modifier">final </span>
-        <span class="kind">case class</span>
-      </span>
-      <span class="symbol">
-        <span class="name">Var</span><span class="params">(<span name="v">v: <span class="extype" name="scala.Int">Int</span></span>)</span><span class="result"> extends <span class="extype" name="scala.AnyVal">AnyVal</span> with <span class="extype" name="scala.Product">Product</span> with <span class="extype" name="scala.Serializable">Serializable</span></span>
-      </span>
-      </h4>
-
-      
-          <div id="comment" class="fullcommenttop"><div class="comment cmt"><p>This class is used to index registers within the mutable state.
-Currently, there are only 4 available registers, so use them wisely!</p></div><dl class="paramcmts block"><dt class="param">v</dt><dd class="cmt"><p>The index of the register to interact with</p></dd></dl><div class="toggleContainer block">
-          <span class="toggle">
-            Linear Supertypes
-          </span>
-          <div class="superTypes hiddenContent"><span class="extype" name="scala.Serializable">Serializable</span>, <span class="extype" name="java.io.Serializable">Serializable</span>, <span class="extype" name="scala.Product">Product</span>, <span class="extype" name="scala.Equals">Equals</span>, <span class="extype" name="scala.AnyVal">AnyVal</span>, <span class="extype" name="scala.Any">Any</span></div>
-        </div></div>
-        
-
-      <div id="mbrsel">
-        <div class="toggle"></div>
-        <div id="memberfilter">
-          <i class="material-icons arrow"></i>
-          <span class="input">
-            <input id="mbrsel-input" placeholder="Filter all members" type="text" accesskey="/" />
-          </span>
-          <i class="clear material-icons"></i>
-        </div>
-        <div id="filterby">
-          <div id="order">
-            <span class="filtertype">Ordering</span>
-            <ol>
-              
-              <li class="alpha in"><span>Alphabetic</span></li>
-              <li class="inherit out"><span>By Inheritance</span></li>
-            </ol>
-          </div>
-          <div class="ancestors">
-                  <span class="filtertype">Inherited<br />
-                  </span>
-                  <ol id="linearization">
-                    <li class="in" name="parsley.Var"><span>Var</span></li><li class="in" name="scala.Serializable"><span>Serializable</span></li><li class="in" name="java.io.Serializable"><span>Serializable</span></li><li class="in" name="scala.Product"><span>Product</span></li><li class="in" name="scala.Equals"><span>Equals</span></li><li class="in" name="scala.AnyVal"><span>AnyVal</span></li><li class="in" name="scala.Any"><span>Any</span></li>
-                  </ol>
-                </div><div class="ancestors">
-              <span class="filtertype"></span>
-              <ol>
-                <li class="hideall out"><span>Hide All</span></li>
-                <li class="showall in"><span>Show All</span></li>
-              </ol>
-            </div>
-          <div id="visbl">
-              <span class="filtertype">Visibility</span>
-              <ol><li class="public in"><span>Public</span></li><li class="all out"><span>All</span></li></ol>
-            </div>
-        </div>
-      </div>
-
-      <div id="template">
-        <div id="allMembers">
-        <div id="constructors" class="members">
-              <h3>Instance Constructors</h3>
-              <ol><li name="parsley.Var#&lt;init&gt;" visbl="pub" class="indented0 " data-isabs="false" fullComment="yes" group="Ungrouped">
-      <a id="&lt;init&gt;(v:Int):parsley.package.Var"></a><a id="&lt;init&gt;:Var"></a>
-      <span class="permalink">
-      <a href="../parsley/package$$Var.html#&lt;init&gt;(v:Int):parsley.package.Var" title="Permalink">
-        <i class="material-icons"></i>
-      </a>
-    </span>
-      <span class="modifier_kind">
-        <span class="modifier"></span>
-        <span class="kind">new</span>
-      </span>
-      <span class="symbol">
-        <span class="name">Var</span><span class="params">(<span name="v">v: <span class="extype" name="scala.Int">Int</span></span>)</span>
-      </span>
-      
-      <p class="shortcomment cmt"></p><div class="fullcomment"><div class="comment cmt"></div><dl class="paramcmts block"><dt class="param">v</dt><dd class="cmt"><p>The index of the register to interact with</p></dd></dl></div>
-    </li></ol>
-            </div>
-
-        
-
-        
-
-        <div class="values members">
-              <h3>Value Members</h3>
-              <ol>
-                <li name="scala.Any#!=" visbl="pub" class="indented0 " data-isabs="false" fullComment="yes" group="Ungrouped">
-      <a id="!=(x$1:Any):Boolean"></a><a id="!=(Any):Boolean"></a>
-      <span class="permalink">
-      <a href="../parsley/package$$Var.html#!=(x$1:Any):Boolean" title="Permalink">
-        <i class="material-icons"></i>
-      </a>
-    </span>
-      <span class="modifier_kind">
-        <span class="modifier">final </span>
-        <span class="kind">def</span>
-      </span>
-      <span class="symbol">
-        <span title="gt4s: $bang$eq" class="name">!=</span><span class="params">(<span name="arg0">arg0: <span class="extype" name="scala.Any">Any</span></span>)</span><span class="result">: <span class="extype" name="scala.Boolean">Boolean</span></span>
-      </span>
-      
-      <div class="fullcomment"><dl class="attributes block"> <dt>Definition Classes</dt><dd>Any</dd></dl></div>
-    </li><li name="scala.Any###" visbl="pub" class="indented0 " data-isabs="false" fullComment="yes" group="Ungrouped">
-      <a id="##():Int"></a>
-      <span class="permalink">
-      <a href="../parsley/package$$Var.html###():Int" title="Permalink">
-        <i class="material-icons"></i>
-      </a>
-    </span>
-      <span class="modifier_kind">
-        <span class="modifier">final </span>
-        <span class="kind">def</span>
-      </span>
-      <span class="symbol">
-        <span title="gt4s: $hash$hash" class="name">##</span><span class="params">()</span><span class="result">: <span class="extype" name="scala.Int">Int</span></span>
-      </span>
-      
-      <div class="fullcomment"><dl class="attributes block"> <dt>Definition Classes</dt><dd>Any</dd></dl></div>
-    </li><li name="scala.Any#==" visbl="pub" class="indented0 " data-isabs="false" fullComment="yes" group="Ungrouped">
-      <a id="==(x$1:Any):Boolean"></a><a id="==(Any):Boolean"></a>
-      <span class="permalink">
-      <a href="../parsley/package$$Var.html#==(x$1:Any):Boolean" title="Permalink">
-        <i class="material-icons"></i>
-      </a>
-    </span>
-      <span class="modifier_kind">
-        <span class="modifier">final </span>
-        <span class="kind">def</span>
-      </span>
-      <span class="symbol">
-        <span title="gt4s: $eq$eq" class="name">==</span><span class="params">(<span name="arg0">arg0: <span class="extype" name="scala.Any">Any</span></span>)</span><span class="result">: <span class="extype" name="scala.Boolean">Boolean</span></span>
-      </span>
-      
-      <div class="fullcomment"><dl class="attributes block"> <dt>Definition Classes</dt><dd>Any</dd></dl></div>
-    </li><li name="scala.Any#asInstanceOf" visbl="pub" class="indented0 " data-isabs="false" fullComment="yes" group="Ungrouped">
-      <a id="asInstanceOf[T0]:T0"></a>
-      <span class="permalink">
-      <a href="../parsley/package$$Var.html#asInstanceOf[T0]:T0" title="Permalink">
-        <i class="material-icons"></i>
-      </a>
-    </span>
-      <span class="modifier_kind">
-        <span class="modifier">final </span>
-        <span class="kind">def</span>
-      </span>
-      <span class="symbol">
-        <span class="name">asInstanceOf</span><span class="tparams">[<span name="T0">T0</span>]</span><span class="result">: <span class="extype" name="scala.Any.asInstanceOf.T0">T0</span></span>
-      </span>
-      
-      <div class="fullcomment"><dl class="attributes block"> <dt>Definition Classes</dt><dd>Any</dd></dl></div>
-    </li><li name="scala.AnyVal#getClass" visbl="pub" class="indented0 " data-isabs="false" fullComment="yes" group="Ungrouped">
-      <a id="getClass():Class[_&lt;:AnyVal]"></a>
-      <span class="permalink">
-      <a href="../parsley/package$$Var.html#getClass():Class[_&lt;:AnyVal]" title="Permalink">
-        <i class="material-icons"></i>
-      </a>
-    </span>
-      <span class="modifier_kind">
-        <span class="modifier"></span>
-        <span class="kind">def</span>
-      </span>
-      <span class="symbol">
-        <span class="name">getClass</span><span class="params">()</span><span class="result">: <span class="extype" name="scala.Predef.Class">Class</span>[_ &lt;: <span class="extype" name="scala.AnyVal">AnyVal</span>]</span>
-      </span>
-      
-      <div class="fullcomment"><dl class="attributes block"> <dt>Definition Classes</dt><dd>AnyVal → Any</dd></dl></div>
-    </li><li name="scala.Any#isInstanceOf" visbl="pub" class="indented0 " data-isabs="false" fullComment="yes" group="Ungrouped">
-      <a id="isInstanceOf[T0]:Boolean"></a>
-      <span class="permalink">
-      <a href="../parsley/package$$Var.html#isInstanceOf[T0]:Boolean" title="Permalink">
-        <i class="material-icons"></i>
-      </a>
-    </span>
-      <span class="modifier_kind">
-        <span class="modifier">final </span>
-        <span class="kind">def</span>
-      </span>
-      <span class="symbol">
-        <span class="name">isInstanceOf</span><span class="tparams">[<span name="T0">T0</span>]</span><span class="result">: <span class="extype" name="scala.Boolean">Boolean</span></span>
-      </span>
-      
-      <div class="fullcomment"><dl class="attributes block"> <dt>Definition Classes</dt><dd>Any</dd></dl></div>
-    </li><li name="parsley.Var#v" visbl="pub" class="indented0 " data-isabs="false" fullComment="no" group="Ungrouped">
-      <a id="v:Int"></a>
-      <span class="permalink">
-      <a href="../parsley/package$$Var.html#v:Int" title="Permalink">
-        <i class="material-icons"></i>
-      </a>
-    </span>
-      <span class="modifier_kind">
-        <span class="modifier"></span>
-        <span class="kind">val</span>
-      </span>
-      <span class="symbol">
-        <span class="name">v</span><span class="result">: <span class="extype" name="scala.Int">Int</span></span>
-      </span>
-      
-      
-    </li>
-              </ol>
-            </div>
-
-        
-
-        
-        </div>
-
-        <div id="inheritedMembers">
-        <div class="parent" name="scala.Serializable">
-              <h3>Inherited from <span class="extype" name="scala.Serializable">Serializable</span></h3>
-            </div><div class="parent" name="java.io.Serializable">
-              <h3>Inherited from <span class="extype" name="java.io.Serializable">Serializable</span></h3>
-            </div><div class="parent" name="scala.Product">
-              <h3>Inherited from <span class="extype" name="scala.Product">Product</span></h3>
-            </div><div class="parent" name="scala.Equals">
-              <h3>Inherited from <span class="extype" name="scala.Equals">Equals</span></h3>
-            </div><div class="parent" name="scala.AnyVal">
-              <h3>Inherited from <span class="extype" name="scala.AnyVal">AnyVal</span></h3>
-            </div><div class="parent" name="scala.Any">
-              <h3>Inherited from <span class="extype" name="scala.Any">Any</span></h3>
-            </div>
-        
-        </div>
-
-        <div id="groupedMembers">
-        <div class="group" name="Ungrouped">
-              <h3>Ungrouped</h3>
-              
-            </div>
-        </div>
-
-      </div>
-
-      <div id="tooltip"></div>
-
-      <div id="footer">  </div>
-    </body>
-          </div>
-        </div>
-      </div>
-    </body>
-      </html>
->>>>>>> d5450a3c
+<!DOCTYPE html ><html><head><meta http-equiv="X-UA-Compatible" content="IE=edge"/><meta content="width=device-width, initial-scale=1.0, maximum-scale=1.0, user-scalable=no" name="viewport"/><title></title><meta content="" name="description"/><meta content="" name="keywords"/><meta http-equiv="content-type" content="text/html; charset=UTF-8"/><link href="../lib/index.css" media="screen" type="text/css" rel="stylesheet"/><link href="../lib/template.css" media="screen" type="text/css" rel="stylesheet"/><link href="../lib/print.css" media="print" type="text/css" rel="stylesheet"/><link href="../lib/diagrams.css" media="screen" type="text/css" rel="stylesheet" id="diagrams-css"/><script type="text/javascript" src="../lib/jquery.min.js"></script><script type="text/javascript" src="../lib/index.js"></script><script type="text/javascript" src="../index.js"></script><script type="text/javascript" src="../lib/scheduler.js"></script><script type="text/javascript" src="../lib/template.js"></script><script type="text/javascript">/* this variable can be used by the JS to determine the path to the root document */
+var toRoot = '../';</script></head><body><div id="search"><span id="doc-title"><span id="doc-version"></span></span> <span class="close-results"><span class="left">&lt;</span> Back</span><div id="textfilter"><span class="input"><input autocapitalize="none" placeholder="Search" id="index-input" type="text" accesskey="/"/><i class="clear material-icons"></i><i id="search-icon" class="material-icons"></i></span></div></div><div id="search-results"><div id="search-progress"><div id="progress-fill"></div></div><div id="results-content"><div id="entity-results"></div><div id="member-results"></div></div></div><div id="content-scroll-container" style="-webkit-overflow-scrolling: touch;"><div id="content-container" style="-webkit-overflow-scrolling: touch;"><div id="subpackage-spacer"><div id="packages"><h1>Packages</h1><ul><li class="indented0 " name="_root_.root" group="Ungrouped" fullComment="yes" data-isabs="false" visbl="pub"><a id="_root_"></a><a id="root:_root_"></a> <span class="permalink"><a href="../index.html" title="Permalink"><i class="material-icons"></i></a></span> <span class="modifier_kind"><span class="modifier"></span> <span class="kind">package</span></span> <span class="symbol"><a href="../index.html" title=""><span class="name">root</span></a></span><div class="fullcomment"><dl class="attributes block"><dt>Definition Classes</dt><dd><a href="../index.html" name="_root_" id="_root_" class="extype">root</a></dd></dl></div></li><li class="indented1 " name="_root_.parsley" group="Ungrouped" fullComment="yes" data-isabs="false" visbl="pub"><a id="parsley"></a><a id="parsley:parsley"></a> <span class="permalink"><a href="../parsley/index.html" title="Permalink"><i class="material-icons"></i></a></span> <span class="modifier_kind"><span class="modifier"></span> <span class="kind">package</span></span> <span class="symbol"><a href="index.html" title=""><span class="name">parsley</span></a></span><div class="fullcomment"><dl class="attributes block"><dt>Definition Classes</dt><dd><a href="../index.html" name="_root_" id="_root_" class="extype">root</a></dd></dl></div></li><li class="indented2 " name="parsley.instructions" group="Ungrouped" fullComment="yes" data-isabs="false" visbl="pub"><a id="instructions"></a><a id="instructions:instructions"></a> <span class="permalink"><a href="../parsley/instructions/index.html" title="Permalink"><i class="material-icons"></i></a></span> <span class="modifier_kind"><span class="modifier"></span> <span class="kind">package</span></span> <span class="symbol"><a href="instructions/index.html" title=""><span class="name">instructions</span></a></span><div class="fullcomment"><dl class="attributes block"><dt>Definition Classes</dt><dd><a href="index.html" name="parsley" id="parsley" class="extype">parsley</a></dd></dl></div></li><li class="current-entities indented1"><span class="separator"></span> <a href="BitGen$.html" title="This implementation uses a predicate to generate a BitSet." class="object"></a><a href="BitGen$.html" title="This implementation uses a predicate to generate a BitSet.">BitGen</a></li><li class="current-entities indented1"><span class="separator"></span> <a href="package$$Breakpoint.html" title="" class="trait"></a><a href="package$$Breakpoint.html" title="">Breakpoint</a></li><li class="current-entities indented1"><span class="separator"></span> <a href="Char$.html" title="" class="object"></a><a href="Char$.html" title="">Char</a></li><li class="current-entities indented1"><span class="separator"></span> <a href="CharSet$.html" title="This implementation uses a set of valid tokens." class="object"></a><a href="CharSet$.html" title="This implementation uses a set of valid tokens.">CharSet</a></li><li class="current-entities indented1"><span class="separator"></span> <a href="Combinator$.html" title="" class="object"></a><a href="Combinator$.html" title="">Combinator</a></li><li class="current-entities indented1"><span class="separator"></span> <a href="package$$EntryBreak$.html" title="" class="object"></a><a href="package$$EntryBreak$.html" title="">EntryBreak</a></li><li class="current-entities indented1"><span class="separator"></span> <a href="package$$ExitBreak$.html" title="" class="object"></a><a href="package$$ExitBreak$.html" title="">ExitBreak</a></li><li class="current-entities indented1"><a href="ExpressionParser$.html" title="" class="object"></a> <a href="ExpressionParser.html" title="This class is used to generate efficient expression parsers given a table of operators in operator of operator precedence and an atomic value that represents the smallest part of the expression." class="class"></a><a href="ExpressionParser.html" title="This class is used to generate efficient expression parsers given a table of operators in operator of operator precedence and an atomic value that represents the smallest part of the expression.">ExpressionParser</a></li><li class="current-entities indented1"><span class="separator"></span> <a href="package$$Failure.html" title="Returned on parsing failure" class="class"></a><a href="package$$Failure.html" title="Returned on parsing failure">Failure</a></li><li class="current-entities indented1"><span class="separator"></span> <a href="package$$FullBreak$.html" title="" class="object"></a><a href="package$$FullBreak$.html" title="">FullBreak</a></li><li class="current-entities indented1"><span class="separator"></span> <a href="Impl.html" title="The Impl trait is used to provide implementation of the parser requirements from LanguageDef" class="trait"></a><a href="Impl.html" title="The Impl trait is used to provide implementation of the parser requirements from LanguageDef">Impl</a></li><li class="current-entities indented1"><span class="separator"></span> <a href="Implicits$.html" title="Provides implicit conversions and lifts for different values and parsers." class="object"></a><a href="Implicits$.html" title="Provides implicit conversions and lifts for different values and parsers.">Implicits</a></li><li class="current-entities indented1"><a href="LanguageDef$.html" title="" class="object"></a> <a href="LanguageDef.html" title="This class is required to construct a TokenParser." class="class"></a><a href="LanguageDef.html" title="This class is required to construct a TokenParser.">LanguageDef</a></li><li class="current-entities indented1"><span class="separator"></span> <a href="package$$NoBreak$.html" title="" class="object"></a><a href="package$$NoBreak$.html" title="">NoBreak</a></li><li class="current-entities indented1"><span class="separator"></span> <a href="NotRequired$.html" title="This implementation states that the required functionality is not required." class="object"></a><a href="NotRequired$.html" title="This implementation states that the required functionality is not required.">NotRequired</a></li><li class="current-entities indented1"><span class="separator"></span> <a href="Parser.html" title="The implementation provided is a parser which parses the required token." class="class"></a><a href="Parser.html" title="The implementation provided is a parser which parses the required token.">Parser</a></li><li class="current-entities indented1"><a href="Parsley$.html" title="" class="object"></a> <a href="Parsley.html" title="This is the class that encapsulates the act of parsing and running an object of this class with runParser will parse the string given as input to runParser." class="class"></a><a href="Parsley.html" title="This is the class that encapsulates the act of parsing and running an object of this class with runParser will parse the string given as input to runParser.">Parsley</a></li><li class="current-entities indented1"><span class="separator"></span> <a href="Predicate.html" title="The implementation provided is a function which matches on the input streams characters" class="class"></a><a href="Predicate.html" title="The implementation provided is a function which matches on the input streams characters">Predicate</a></li><li class="current-entities indented1"><span class="separator"></span> <a href="package$$Result.html" title="Result of a parser." class="class"></a><a href="package$$Result.html" title="Result of a parser.">Result</a></li><li class="current-entities indented1"><span class="separator"></span> <a href="package$$Success.html" title="Returned when a parser succeeded." class="class"></a><a href="package$$Success.html" title="Returned when a parser succeeded.">Success</a></li><li class="current-entities indented1"><span class="separator"></span> <a href="TokenParser.html" title="When provided with a LanguageDef, this class will produce a large variety of parsers that can be used for tokenisation of a language." class="class"></a><a href="TokenParser.html" title="When provided with a LanguageDef, this class will produce a large variety of parsers that can be used for tokenisation of a language.">TokenParser</a></li><li class="current-entities indented1"><span class="separator"></span> <a href="" title="This class is used to index registers within the mutable state." class="class"></a><a href="" title="This class is used to index registers within the mutable state.">Var</a></li></ul></div></div><div id="content"><body class="class type"><div id="definition"><div class="big-circle class">c</div><p id="owner"><a href="index.html" name="parsley" id="parsley" class="extype">parsley</a></p><h1>Var<span class="permalink"><a href="../parsley/package$$Var.html" title="Permalink"><i class="material-icons"></i></a></span></h1><h3><span class="morelinks"></span></h3></div><h4 id="signature" class="signature"><span class="modifier_kind"><span class="modifier">final </span> <span class="kind">case class</span></span> <span class="symbol"><span class="name">Var</span><span class="params">(<span name="v">v: <span name="scala.Int" class="extype">Int</span></span>)</span><span class="result"> extends <span name="scala.AnyVal" class="extype">AnyVal</span> with <span name="scala.Product" class="extype">Product</span> with <span name="scala.Serializable" class="extype">Serializable</span></span></span></h4><div id="comment" class="fullcommenttop"><div class="comment cmt"><p>This class is used to index registers within the mutable state.
+Currently, there are only 4 available registers, so use them wisely!</p></div><dl class="paramcmts block"><dt class="param">v</dt><dd class="cmt"><p>The index of the register to interact with</p></dd></dl><div class="toggleContainer"><div class="toggle block"><span>Linear Supertypes</span><div class="superTypes hiddenContent"><span name="java.io.Serializable" class="extype">Serializable</span>, <span name="scala.Product" class="extype">Product</span>, <span name="scala.Equals" class="extype">Equals</span>, <span name="scala.AnyVal" class="extype">AnyVal</span>, <span name="scala.Any" class="extype">Any</span></div></div></div></div><div id="mbrsel"><div class="toggle"></div><div id="memberfilter"><i class="material-icons arrow"></i><span class="input"><input placeholder="Filter all members" id="mbrsel-input" type="text" accesskey="/"/></span><i class="clear material-icons"></i></div><div id="filterby"><div id="order"><span class="filtertype">Ordering</span><ol><li class="alpha in"><span>Alphabetic</span></li><li class="inherit out"><span>By Inheritance</span></li></ol></div><div class="ancestors"><span class="filtertype">Inherited<br/></span><ol id="linearization"><li class="in" name="parsley.Var"><span>Var</span></li><li class="in" name="java.io.Serializable"><span>Serializable</span></li><li class="in" name="scala.Product"><span>Product</span></li><li class="in" name="scala.Equals"><span>Equals</span></li><li class="in" name="scala.AnyVal"><span>AnyVal</span></li><li class="in" name="scala.Any"><span>Any</span></li></ol></div><div class="ancestors"><span class="filtertype"></span><ol><li class="hideall out"><span>Hide All</span></li><li class="showall in"><span>Show All</span></li></ol></div><div id="visbl"><span class="filtertype">Visibility</span><ol><li class="public in"><span>Public</span></li><li class="protected out"><span>Protected</span></li></ol></div></div></div><div id="template"><div id="allMembers"><div id="constructors" class="members"><h3>Instance Constructors</h3><ol><li class="indented0 " name="parsley.Var#&lt;init&gt;" group="Ungrouped" fullComment="yes" data-isabs="false" visbl="pub"><a id="&lt;init&gt;(v:Int):parsley.package.Var"></a><a id="&lt;init&gt;:Var"></a> <span class="permalink"><a href="../parsley/package$$Var.html#&lt;init&gt;(v:Int):parsley.package.Var" title="Permalink"><i class="material-icons"></i></a></span> <span class="modifier_kind"><span class="modifier"></span> <span class="kind">new</span></span> <span class="symbol"><span class="name">Var</span><span class="params">(<span name="v">v: <span name="scala.Int" class="extype">Int</span></span>)</span></span><p class="shortcomment cmt"></p><div class="fullcomment"><div class="comment cmt"></div><dl class="paramcmts block"><dt class="param">v</dt><dd class="cmt"><p>The index of the register to interact with</p></dd></dl></div></li></ol></div><div class="values members"><h3>Value Members</h3><ol><li class="indented0 " name="scala.Any#!=" group="Ungrouped" fullComment="yes" data-isabs="false" visbl="pub"><a id="!=(x$1:Any):Boolean"></a><a id="!=(Any):Boolean"></a> <span class="permalink"><a href="../parsley/package$$Var.html#!=(x$1:Any):Boolean" title="Permalink"><i class="material-icons"></i></a></span> <span class="modifier_kind"><span class="modifier">final </span> <span class="kind">def</span></span> <span class="symbol"><span class="name" title="gt4s: $bang$eq">!=</span><span class="params">(<span name="arg0">arg0: <span name="scala.Any" class="extype">Any</span></span>)</span><span class="result">: <span name="scala.Boolean" class="extype">Boolean</span></span></span><div class="fullcomment"><dl class="attributes block"><dt>Definition Classes</dt><dd>Any</dd></dl></div></li><li class="indented0 " name="scala.Any###" group="Ungrouped" fullComment="yes" data-isabs="false" visbl="pub"><a id="##():Int"></a> <span class="permalink"><a href="../parsley/package$$Var.html###():Int" title="Permalink"><i class="material-icons"></i></a></span> <span class="modifier_kind"><span class="modifier">final </span> <span class="kind">def</span></span> <span class="symbol"><span class="name" title="gt4s: $hash$hash">##</span><span class="params">()</span><span class="result">: <span name="scala.Int" class="extype">Int</span></span></span><div class="fullcomment"><dl class="attributes block"><dt>Definition Classes</dt><dd>Any</dd></dl></div></li><li class="indented0 " name="scala.Any#==" group="Ungrouped" fullComment="yes" data-isabs="false" visbl="pub"><a id="==(x$1:Any):Boolean"></a><a id="==(Any):Boolean"></a> <span class="permalink"><a href="../parsley/package$$Var.html#==(x$1:Any):Boolean" title="Permalink"><i class="material-icons"></i></a></span> <span class="modifier_kind"><span class="modifier">final </span> <span class="kind">def</span></span> <span class="symbol"><span class="name" title="gt4s: $eq$eq">==</span><span class="params">(<span name="arg0">arg0: <span name="scala.Any" class="extype">Any</span></span>)</span><span class="result">: <span name="scala.Boolean" class="extype">Boolean</span></span></span><div class="fullcomment"><dl class="attributes block"><dt>Definition Classes</dt><dd>Any</dd></dl></div></li><li class="indented0 " name="scala.Any#asInstanceOf" group="Ungrouped" fullComment="yes" data-isabs="false" visbl="pub"><a id="asInstanceOf[T0]:T0"></a> <span class="permalink"><a href="../parsley/package$$Var.html#asInstanceOf[T0]:T0" title="Permalink"><i class="material-icons"></i></a></span> <span class="modifier_kind"><span class="modifier">final </span> <span class="kind">def</span></span> <span class="symbol"><span class="name">asInstanceOf</span><span class="tparams">[<span name="T0">T0</span>]</span><span class="result">: <span name="scala.Any.asInstanceOf.T0" class="extype">T0</span></span></span><div class="fullcomment"><dl class="attributes block"><dt>Definition Classes</dt><dd>Any</dd></dl></div></li><li class="indented0 " name="scala.AnyVal#getClass" group="Ungrouped" fullComment="yes" data-isabs="false" visbl="pub"><a id="getClass():Class[_&lt;:AnyVal]"></a> <span class="permalink"><a href="../parsley/package$$Var.html#getClass():Class[_&lt;:AnyVal]" title="Permalink"><i class="material-icons"></i></a></span> <span class="modifier_kind"><span class="modifier"></span> <span class="kind">def</span></span> <span class="symbol"><span class="name">getClass</span><span class="params">()</span><span class="result">: <span name="scala.Predef.Class" class="extype">Class</span>[_ &lt;: <span name="scala.AnyVal" class="extype">AnyVal</span>]</span></span><div class="fullcomment"><dl class="attributes block"><dt>Definition Classes</dt><dd>AnyVal → Any</dd></dl></div></li><li class="indented0 " name="scala.Any#isInstanceOf" group="Ungrouped" fullComment="yes" data-isabs="false" visbl="pub"><a id="isInstanceOf[T0]:Boolean"></a> <span class="permalink"><a href="../parsley/package$$Var.html#isInstanceOf[T0]:Boolean" title="Permalink"><i class="material-icons"></i></a></span> <span class="modifier_kind"><span class="modifier">final </span> <span class="kind">def</span></span> <span class="symbol"><span class="name">isInstanceOf</span><span class="tparams">[<span name="T0">T0</span>]</span><span class="result">: <span name="scala.Boolean" class="extype">Boolean</span></span></span><div class="fullcomment"><dl class="attributes block"><dt>Definition Classes</dt><dd>Any</dd></dl></div></li><li class="indented0 " name="scala.Product#productElementNames" group="Ungrouped" fullComment="yes" data-isabs="false" visbl="pub"><a id="productElementNames:Iterator[String]"></a> <span class="permalink"><a href="../parsley/package$$Var.html#productElementNames:Iterator[String]" title="Permalink"><i class="material-icons"></i></a></span> <span class="modifier_kind"><span class="modifier"></span> <span class="kind">def</span></span> <span class="symbol"><span class="name">productElementNames</span><span class="result">: <span name="scala.Iterator" class="extype">Iterator</span>[<span name="scala.Predef.String" class="extype">String</span>]</span></span><div class="fullcomment"><dl class="attributes block"><dt>Definition Classes</dt><dd>Product</dd></dl></div></li><li class="indented0 " name="parsley.Var#v" group="Ungrouped" fullComment="no" data-isabs="false" visbl="pub"><a id="v:Int"></a> <span class="permalink"><a href="../parsley/package$$Var.html#v:Int" title="Permalink"><i class="material-icons"></i></a></span> <span class="modifier_kind"><span class="modifier"></span> <span class="kind">val</span></span> <span class="symbol"><span class="name">v</span><span class="result">: <span name="scala.Int" class="extype">Int</span></span></span></li></ol></div></div><div id="inheritedMembers"><div name="java.io.Serializable" class="parent"><h3>Inherited from <span name="java.io.Serializable" class="extype">Serializable</span></h3></div><div name="scala.Product" class="parent"><h3>Inherited from <span name="scala.Product" class="extype">Product</span></h3></div><div name="scala.Equals" class="parent"><h3>Inherited from <span name="scala.Equals" class="extype">Equals</span></h3></div><div name="scala.AnyVal" class="parent"><h3>Inherited from <span name="scala.AnyVal" class="extype">AnyVal</span></h3></div><div name="scala.Any" class="parent"><h3>Inherited from <span name="scala.Any" class="extype">Any</span></h3></div></div><div id="groupedMembers"><div name="Ungrouped" class="group"><h3>Ungrouped</h3></div></div></div><div id="tooltip"></div><div id="footer"></div></body></div></div></div></body></html>
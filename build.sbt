<<<<<<< HEAD
val scala2Version = "2.13.3"
=======
>>>>>>> c644a7c9
val projectName = "parsley"

inThisBuild(List(
  organization := "parsley",
  homepage := Some(url("https://github.com/J-mie6/parsley")),
  licenses := List("Apache-2.0" -> url("http://www.apache.org/licenses/LICENSE-2.0")),
  developers := List(
    Developer(
      "J-mie6",
      "Jamie Willis",
      "j.willis19@imperial.ac.uk",
      url("https://github.com/J-mie6")
    )
  )
))

val scala212Version = "2.12.12"
val scala213Version = "2.13.3"
val scala3Version = "0.27.0-RC1"

Global / onChangedBuildSource := ReloadOnSourceChanges

lazy val root = project.in(file("."))
  .settings(
    name := projectName,
<<<<<<< HEAD

    libraryDependencies ++= Seq("org.scalactic" %% "scalactic" % "3.0.8" % "test",
                                "org.scalatest" %% "scalatest" % "3.0.8" % "test"),
    scalaVersion := scala2Version,
    crossScalaVersions := List(scala2Version, "2.12.12"),

    scalacOptions ++= Seq("-deprecation", "-unchecked"),
=======
    version := parsleyVersion,
    target in Compile in doc := baseDirectory.value / "docs",

    libraryDependencies ++= Seq(
      "org.scalactic" %% "scalactic" % "3.2.2" % Test,
      "org.scalatest" %% "scalatest" % "3.2.2" % Test
    ),
    scalaVersion := scala213Version,
    crossScalaVersions := (scalaVersion.value :: List(scala212Version, scala3Version)),

    scalacOptions ++= Seq("-deprecation", "-unchecked"),
    scalacOptions ++= {
      if (isDotty.value)
        Seq(
          "-language:implicitConversions",
          "-source:3.0-migration"
        )
      else Seq.empty
    }
>>>>>>> c644a7c9
  )<|MERGE_RESOLUTION|>--- conflicted
+++ resolved
@@ -1,7 +1,3 @@
-<<<<<<< HEAD
-val scala2Version = "2.13.3"
-=======
->>>>>>> c644a7c9
 val projectName = "parsley"
 
 inThisBuild(List(
@@ -27,17 +23,6 @@
 lazy val root = project.in(file("."))
   .settings(
     name := projectName,
-<<<<<<< HEAD
-
-    libraryDependencies ++= Seq("org.scalactic" %% "scalactic" % "3.0.8" % "test",
-                                "org.scalatest" %% "scalatest" % "3.0.8" % "test"),
-    scalaVersion := scala2Version,
-    crossScalaVersions := List(scala2Version, "2.12.12"),
-
-    scalacOptions ++= Seq("-deprecation", "-unchecked"),
-=======
-    version := parsleyVersion,
-    target in Compile in doc := baseDirectory.value / "docs",
 
     libraryDependencies ++= Seq(
       "org.scalactic" %% "scalactic" % "3.2.2" % Test,
@@ -55,5 +40,4 @@
         )
       else Seq.empty
     }
->>>>>>> c644a7c9
   )
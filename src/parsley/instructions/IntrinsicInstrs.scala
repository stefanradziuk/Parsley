package parsley.instructions

import parsley.{DeepEmbedding, UnsafeOption}
import Stack.isEmpty

import scala.collection.mutable.ListBuffer

private [parsley] final class Lift2[A, B, C](f: (A, B) => C) extends Instr
{
    private [this] val g = f.asInstanceOf[(Any, Any) => C]
    override def apply(ctx: Context): Unit =
    {
        val y = ctx.stack.upop()
        ctx.stack.exchange(g(ctx.stack.peek, y))
        ctx.inc()
    }
    override def toString: String = "Lift2(f)"
}

private [parsley] final class Lift3[A, B, C, D](f: (A, B, C) => D) extends Instr
{
    private [this] val g = f.asInstanceOf[(Any, Any, Any) => D]
    override def apply(ctx: Context): Unit =
    {
        val z = ctx.stack.upop()
        val y = ctx.stack.upop()
        ctx.stack.exchange(g(ctx.stack.peek, y, z))
        ctx.inc()
    }
    override def toString: String = "Lift3(f)"
}

private [parsley] final class Many(var label: Int) extends JumpInstr with Stateful
{
    private [this] val acc: ListBuffer[Any] = ListBuffer.empty
    override def apply(ctx: Context): Unit =
    {
        if (ctx.status eq Good)
        {
            acc += ctx.stack.upop()
            ctx.checkStack.head = ctx.offset
            ctx.pc = label
        }
        // If the head of input stack is not the same size as the head of check stack, we fail to next handler
        else if (ctx.offset != ctx.checkStack.head) { ctx.checkStack = ctx.checkStack.tail; acc.clear(); ctx.fail() }
        else
        {
            ctx.stack.push(acc.toList)
            acc.clear()
            ctx.checkStack = ctx.checkStack.tail
            ctx.status = Good
            ctx.inc()
        }
    }
    override def toString: String = s"Many($label)"
    override def copy: Many = new Many(label)
}

private [parsley] final class SkipMany(var label: Int) extends JumpInstr
{
    override def apply(ctx: Context): Unit =
    {
        if (ctx.status eq Good)
        {
            ctx.stack.pop_()
            ctx.checkStack.head = ctx.offset
            ctx.pc = label
        }
        // If the head of input stack is not the same size as the head of check stack, we fail to next handler
        else if (ctx.offset != ctx.checkStack.head) { ctx.checkStack = ctx.checkStack.tail; ctx.fail() }
        else
        {
            ctx.checkStack = ctx.checkStack.tail
            ctx.status = Good
            ctx.stack.push(())
            ctx.inc()
        }
    }
    override def toString: String = s"SkipMany($label)"
}

private [parsley] final class ChainPost(var label: Int) extends JumpInstr with Stateful
{
    private [this] var acc: Any = _
    override def apply(ctx: Context): Unit =
    {
        if (ctx.status eq Good)
        {
            // When acc is null, we are entering the instruction for the first time, a p will be on the stack
            if (acc == null)
            {
                // after this point, the inputCheck will roll back one too many items on the stack, because this item
                // was consumed. It should be adjusted
                val op = ctx.stack.upop()
                acc = ctx.stack.upeek
                ctx.stack.exchange(op)
                ctx.handlers.head.stacksz -= 1
            }
            acc = ctx.stack.pop[Any => Any]()(acc)
            ctx.checkStack.head = ctx.offset
            ctx.pc = label
        }
        // If the head of input stack is not the same size as the head of check stack, we fail to next handler
        else if (ctx.offset != ctx.checkStack.head) { ctx.checkStack = ctx.checkStack.tail; acc = null; ctx.fail() }
        else
        {
            // When acc is null, we have entered for first time but the op failed, so the result is already on the stack
            if (acc != null)
            {
                ctx.stack.push(acc)
                acc = null
            }
            ctx.checkStack = ctx.checkStack.tail
            ctx.status = Good
            ctx.inc()
        }
    }
    override def toString: String = s"ChainPost($label)"
    override def copy: ChainPost = new ChainPost(label)
}

private [parsley] final class ChainPre(var label: Int) extends JumpInstr with Stateful
{
    private var acc: Any => Any = _
    override def apply(ctx: Context): Unit =
    {
        if (ctx.status eq Good)
        {
            // If acc is null we are entering the instruction, so nothing to compose, this saves on an identity call
            if (acc == null) acc = ctx.stack.pop[Any => Any]()
            // We perform the acc after the tos function; the tos function is "closer" to the final p
            else acc = ctx.stack.pop[Any => Any]().andThen(acc)
            ctx.checkStack.head = ctx.offset
            ctx.pc = label
        }
        // If the head of input stack is not the same size as the head of check stack, we fail to next handler
        else if (ctx.offset != ctx.checkStack.head) { ctx.checkStack = ctx.checkStack.tail; acc = null; ctx.fail() }
        else
        {
            ctx.stack.push(if (acc == null) identity[Any] _ else acc)
            acc = null
            ctx.checkStack = ctx.checkStack.tail
            ctx.status = Good
            ctx.inc()
        }
    }
    override def toString: String = s"ChainPre($label)"
    override def copy: ChainPre = new ChainPre(label)
}
private [parsley] final class Chainl[A, B](var label: Int, _wrap: A => B) extends JumpInstr with Stateful
{
    private [this] val wrap: Any => B = _wrap.asInstanceOf[Any => B]
    private [this] var acc: Any = _
    override def apply(ctx: Context): Unit =
    {
        if (ctx.status eq Good)
        {
            val y = ctx.stack.upop()
            val op = ctx.stack.pop[(Any, Any) => Any]()
            // When acc is null, we are entering the instruction for the first time, a p will be on the stack
            if (acc == null)
            {
                // after this point, the inputCheck will roll back one too many items on the stack, because this item
                // was consumed. It should be adjusted
<<<<<<< HEAD
                acc = op(ctx.stack.upop(), y)
=======
                acc = op(wrap(ctx.stack.upop()), y)
>>>>>>> d5450a3c
                ctx.handlers.head.stacksz -= 1
            }
            else acc = op(acc, y)
            ctx.checkStack.head = ctx.offset
            ctx.pc = label
        }
        // If the head of input stack is not the same size as the head of check stack, we fail to next handler
        else if (ctx.offset != ctx.checkStack.head)
        {
            ctx.checkStack = ctx.checkStack.tail
            acc = null
            ctx.fail()
        }
        else
        {
            ctx.checkStack = ctx.checkStack.tail
            // if acc is null this is first entry, p already on the stack!
            if (acc != null) ctx.stack.push(acc)
            acc = null
            ctx.status = Good
            ctx.inc()
        }
    }
    override def toString: String = s"Chainl($label)"
    override def copy: Chainl[A, B] = new Chainl(label, wrap)
}
private [parsley] final class Chainr[A, B](var label: Int, _wrap: A => B) extends JumpInstr with Stateful
{
    private [this] val wrap: Any => B = _wrap.asInstanceOf[Any => B]
    private [this] var acc: Any => Any = _
    override def apply(ctx: Context): Unit =
    {
        if (ctx.status eq Good)
        {
            val f = ctx.stack.pop[(Any, Any) => Any]()
            val x = ctx.stack.upop()
            // If acc is null we are entering the instruction, so nothing to compose, this saves on an identity call
            if (acc == null) acc = (y: Any) => f(x, y)
            // We perform the acc after the tos function; the tos function is "closer" to the final p
            else
            {
                val acc_ = acc
                acc = (y: Any) => acc_(f(x, y))
            }
            // Pop H2 off the stack
            ctx.handlers = ctx.handlers.tail
            ctx.checkStack = ctx.checkStack.tail
            ctx.checkStack.head = ctx.offset
            ctx.pc = label
        }
        // If the head of input stack is not the same size as the head of check stack, we fail to next handler
        else if (ctx.offset != ctx.checkStack.head)
        {
            // H1 might still be on the stack
            if (!isEmpty(ctx.handlers) && ctx.handlers.head.pc == ctx.pc)
            {
                ctx.handlers = ctx.handlers.tail
                ctx.checkStack = ctx.checkStack.tail.tail
            }
            else ctx.checkStack = ctx.checkStack.tail
            acc = null
            ctx.fail()
        }
        else
        {
            // H1 is on the stack, so p succeeded, just not op
            if (!isEmpty(ctx.handlers) && ctx.handlers.head.pc == ctx.pc)
            {
                if (acc != null) ctx.stack.exchange(acc(wrap(ctx.stack.upeek)))
                else ctx.stack.exchange(wrap(ctx.stack.upeek))
                ctx.checkStack = ctx.checkStack.tail.tail
                ctx.handlers = ctx.handlers.tail
                ctx.inc()
                ctx.status = Good
            }
            // p did not succeed and hence neither did op
            else
            {
                ctx.checkStack = ctx.checkStack.tail
                ctx.fail()
            }
            acc = null
        }
    }
    override def toString: String = s"Chainr($label)"
    override def copy: Chainr[A, B] = new Chainr(label, wrap)
}

private [parsley] final class SepEndBy1(var label: Int) extends JumpInstr with Stateful
{
    private [this] val acc: ListBuffer[Any] = ListBuffer.empty
    override def apply(ctx: Context): Unit =
    {
        if (ctx.status eq Good)
        {
            ctx.stack.pop_()
            acc += ctx.stack.upop()
            // Pop H2 off the stack
            ctx.handlers = ctx.handlers.tail
            // Pop a check off the stack and edit the other
            ctx.checkStack = ctx.checkStack.tail
            ctx.checkStack.head = ctx.offset
            ctx.pc = label
        }
        // If the head of input stack is not the same size as the head of check stack, we fail to next handler
        else if (ctx.offset != ctx.checkStack.head)
        {
            // H1 might still be on the stack
            if (!isEmpty(ctx.handlers) && ctx.handlers.head.pc == ctx.pc)
            {
                ctx.handlers = ctx.handlers.tail
                ctx.checkStack = ctx.checkStack.tail.tail
            }
            else ctx.checkStack = ctx.checkStack.tail
            acc.clear()
            ctx.fail()
        }
        else
        {
            // H1 is on the stack, so p succeeded, just not sep
            if (!isEmpty(ctx.handlers) && ctx.handlers.head.pc == ctx.pc)
            {
                acc += ctx.stack.upop()
                ctx.checkStack = ctx.checkStack.tail.tail
                ctx.handlers = ctx.handlers.tail
            }
            else ctx.checkStack = ctx.checkStack.tail
            if (acc.isEmpty) ctx.fail()
            else
            {
                ctx.stack.push(acc.toList)
                acc.clear()
                ctx.status = Good
                ctx.inc()
            }
        }
    }
    override def toString: String = s"SepEndBy1($label)"
    override def copy: SepEndBy1 = new SepEndBy1(label)
}

private [parsley] final class ManyUntil(var label: Int) extends JumpInstr with Stateful
{
    private [this] val acc: ListBuffer[Any] = ListBuffer.empty
    override def apply(ctx: Context): Unit =
    {
        if (ctx.status eq Good)
        {
            val x = ctx.stack.upop()
            if (x == DeepEmbedding.ManyUntil.Stop)
            {
                ctx.stack.push(acc.toList)
                acc.clear()
                ctx.handlers = ctx.handlers.tail
                ctx.inc()
            }
            else
            {
                acc += x
                ctx.pc = label
            }
        }
        // ManyUntil is a fallthrough handler, it must be visited during failure, but does nothing to the external state
        else { acc.clear(); ctx.fail() }
    }
    override def toString: String = s"ManyUntil($label)"
    override def copy: ManyUntil = new ManyUntil(label)
}

private [parsley] final class If(var label: Int) extends JumpInstr
{
    override def apply(ctx: Context): Unit =
    {
        if (ctx.stack.pop()) ctx.pc = label
        else ctx.inc()
    }
    override def toString: String = s"If(true: $label)"
}

private [parsley] final class Ensure[A](pred: A=>Boolean, expected: UnsafeOption[String]) extends Instr
{
    private [this] val pred_ = pred.asInstanceOf[Any=>Boolean]
    override def apply(ctx: Context): Unit =
    {
        if (pred_(ctx.stack.upeek)) ctx.inc()
        else
        {
            val strip = ctx.expected.isEmpty
            ctx.fail(expected)
            if (strip) ctx.unexpected = null
        }
    }
    override def toString: String = "Ensure(?)"
}

private [parsley] final class Guard[A](pred: A=>Boolean, msg: String, expected: UnsafeOption[String]) extends Instr
{
    private [this] val pred_ = pred.asInstanceOf[Any=>Boolean]
    override def apply(ctx: Context): Unit =
    {
        if (pred_(ctx.stack.upeek)) ctx.inc()
        else
        {
            ctx.stack.pop_() //this might not be needed? drop handles in fail
            ctx.fail(expected)
            ctx.raw ::= msg
        }
    }
    override def toString: String = s"Guard(?, $msg)"
}

private [parsley] final class FastGuard[A](pred: A=>Boolean, msggen: A=>String, expected: UnsafeOption[String]) extends Instr
{
    private [this] val pred_ = pred.asInstanceOf[Any=>Boolean]
    private [this] val msggen_ = msggen.asInstanceOf[Any=>String]
    override def apply(ctx: Context): Unit =
    {
        if (pred_(ctx.stack.upeek)) ctx.inc()
        else
        {
            val msg = msggen_(ctx.stack.upop())
            ctx.fail(expected)
            ctx.raw ::= msg
        }
    }
    override def toString: String = "FastGuard(?, ?)"
}

private [parsley] final class FastFail[A](msggen: A=>String, expected: UnsafeOption[String]) extends Instr
{
    private [this] val msggen_ = msggen.asInstanceOf[Any => String]
    override def apply(ctx: Context): Unit =
    {
        val msg = msggen_(ctx.stack.upop())
        ctx.fail(expected)
        ctx.raw ::= msg
    }
    override def toString: String = "FastFail(?)"
}

private [parsley] final class FastUnexpected[A](msggen: A=>String, expected: UnsafeOption[String]) extends Instr
{
    private [this] val msggen_ = msggen.asInstanceOf[Any => String]
    override def apply(ctx: Context): Unit =
    {
        val msg = msggen_(ctx.stack.upop())
        ctx.fail(expected)
        ctx.unexpected = msg
        ctx.unexpectAnyway = true
    }
    override def toString: String = "FastUnexpected(?)"
}

private [parsley] final class NotFollowedBy(expected: UnsafeOption[String]) extends Instr
{
    override def apply(ctx: Context): Unit =
    {
        // Recover the previous state; notFollowedBy NEVER consumes input
        val state = ctx.states.head
        ctx.states = ctx.states.tail
        ctx.offset = state.offset
        ctx.line = state.line
        ctx.col = state.col
        ctx.regs = state.regs
        // A previous success is a failure
        if (ctx.status eq Good)
        {
            ctx.handlers = ctx.handlers.tail
            val x = ctx.stack.upop()
            ctx.fail(expected)
            ctx.unexpected = "\"" + x.toString + "\""
            ctx.unexpectAnyway = true
        }
        // A failure is what we wanted
        else
        {
            ctx.status = Good
            ctx.stack.push(())
            ctx.inc()
        }
    }
    override def toString: String = "NotFollowedBy"
}

private [parsley] class Eof(_expected: UnsafeOption[String]) extends Instr
{
    val expected: String = if (_expected == null) "end of input" else _expected
    override def apply(ctx: Context): Unit =
    {
        if (ctx.offset == ctx.inputsz)
        {
            ctx.stack.push(())
            ctx.inc()
        }
        else ctx.fail(expected)
    }
    override final def toString: String = "Eof"
}<|MERGE_RESOLUTION|>--- conflicted
+++ resolved
@@ -162,11 +162,7 @@
             {
                 // after this point, the inputCheck will roll back one too many items on the stack, because this item
                 // was consumed. It should be adjusted
-<<<<<<< HEAD
-                acc = op(ctx.stack.upop(), y)
-=======
                 acc = op(wrap(ctx.stack.upop()), y)
->>>>>>> d5450a3c
                 ctx.handlers.head.stacksz -= 1
             }
             else acc = op(acc, y)
